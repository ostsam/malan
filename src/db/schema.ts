--- conflicted
+++ resolved
@@ -154,13 +154,8 @@
   },
   (t) => ({
     wordLangIdx: { columns: [t.word, t.lang], unique: true },
-<<<<<<< HEAD
     langIndex: index("words_lang_idx").on(t.lang),
     frequencyIndex: index("words_frequency_idx").on(t.frequencyRank),
-=======
-    langIdx: index("words_lang_idx").on(t.lang),
-    wordIdx: index("words_word_idx").on(t.word),
->>>>>>> 7416cf4d
   })
 );
 
@@ -183,12 +178,8 @@
   },
   (t) => ({
     wordPosSenseUnique: { columns: [t.wordId, t.pos, t.sense], unique: true },
-<<<<<<< HEAD
     wordIdIndex: index("definitions_word_id_idx").on(t.wordId),
     sourceIndex: index("definitions_source_idx").on(t.source),
-=======
-    wordIdIdx: index("definitions_word_id_idx").on(t.wordId),
->>>>>>> 7416cf4d
   })
 );
 
@@ -205,12 +196,8 @@
   },
   (t) => ({
     pk: primaryKey(t.definitionId, t.targetLang),
-<<<<<<< HEAD
     targetLangIndex: index("translations_target_lang_idx").on(t.targetLang),
-=======
-    definitionIdIdx: index("translations_definition_id_idx").on(t.definitionId),
-    targetLangIdx: index("translations_target_lang_idx").on(t.targetLang),
->>>>>>> 7416cf4d
+
   })
 );
 
