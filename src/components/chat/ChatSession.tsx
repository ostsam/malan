--- conflicted
+++ resolved
@@ -18,12 +18,7 @@
 import { ChatControls } from "@/components/chat/ChatControls";
 import { Button } from "@/components/ui/button";
 import { Card, CardContent, CardHeader, CardTitle } from "@/components/ui/card";
-<<<<<<< HEAD
 import { useRouter } from "next/navigation";
-=======
-import { useSession } from "@/lib/auth-client";
-import Link from "next/link";
->>>>>>> 8b29a38b
 
 // Types for real and demo chat
 export interface SerializableChatData {
@@ -272,7 +267,6 @@
         }
       `}</style>
 
-<<<<<<< HEAD
       <div className="relative flex flex-col items-center fade-in">
         {/* Header with navigation buttons and centered logo */}
         <div className="flex items-center justify-between w-full px-4 py-2">
@@ -302,53 +296,6 @@
           >
             <BookOpen className="h-5 w-5" />
           </button>
-=======
-      {/* Header Section - Fixed height */}
-      <div className="relative flex flex-col items-center fade-in flex-shrink-0 mobile-compact-header">
-        {/* Header with navigation buttons for authenticated users */}
-        <div className="flex items-center justify-between w-full px-4 py-2">
-          {/* Left side - Back to dashboard button for authenticated users */}
-          {isAuthenticated && (
-            <Link href="/dashboard">
-              <Button
-                variant="outline"
-                size="sm"
-                className="h-10 w-10 p-0 bg-white/90 dark:bg-slate-900/90 backdrop-blur-sm border-2 border-slate-200/60 dark:border-slate-600/60 hover:bg-white dark:hover:bg-slate-800 hover:border-slate-300 dark:hover:border-slate-500 rounded-xl transition-all duration-300 hover:scale-110 shadow-lg hover:shadow-xl"
-                title="Back to dashboard"
-              >
-                <ArrowLeft className="h-5 w-5 text-slate-700 dark:text-slate-300" />
-              </Button>
-            </Link>
-          )}
-
-          {/* Center - Logo */}
-          <div className="flex-1 flex justify-center">
-            <a href="/">
-              <img
-                src="/logo.svg"
-                alt="Malan Logo"
-                className="h-12 w-auto hover:opacity-70"
-              />
-            </a>
-          </div>
-
-          {/* Right side - Wordlist button for authenticated users */}
-          {isAuthenticated && (
-            <Link href="/wordlist">
-              <Button
-                variant="outline"
-                size="sm"
-                className="h-10 w-10 p-0 bg-white/90 dark:bg-slate-900/90 backdrop-blur-sm border-2 border-slate-200/60 dark:border-slate-600/60 hover:bg-white dark:hover:bg-slate-800 hover:border-slate-300 dark:hover:border-slate-500 rounded-xl transition-all duration-300 hover:scale-110 shadow-lg hover:shadow-xl"
-                title="Go to wordlist"
-              >
-                <BookOpen className="h-5 w-5 text-slate-700 dark:text-slate-300" />
-              </Button>
-            </Link>
-          )}
-
-          {/* Spacer for non-authenticated users to keep logo centered */}
-          {!isAuthenticated && <div className="w-10" />}
->>>>>>> 8b29a38b
         </div>
 
         {/* Slug/title underneath */}
