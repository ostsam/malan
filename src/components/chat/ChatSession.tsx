--- conflicted
+++ resolved
@@ -18,13 +18,8 @@
 import { ChatControls } from "@/components/chat/ChatControls";
 import { Button } from "@/components/ui/button";
 import { Card, CardContent, CardHeader, CardTitle } from "@/components/ui/card";
-<<<<<<< HEAD
-import Link from "next/link";
-import { useSession } from "@/lib/auth-client";
-=======
 import { useSession } from "@/lib/auth-client";
 import Link from "next/link";
->>>>>>> 7416cf4d
 
 // Types for real and demo chat
 export interface SerializableChatData {
@@ -271,12 +266,8 @@
         }
       `}</style>
 
-<<<<<<< HEAD
       {/* Header Section - Fixed height */}
       <div className="relative flex flex-col items-center fade-in flex-shrink-0 mobile-compact-header">
-=======
-      <div className="relative flex flex-col items-center fade-in">
->>>>>>> 7416cf4d
         {/* Header with navigation buttons for authenticated users */}
         <div className="flex items-center justify-between w-full px-4 py-2">
           {/* Left side - Back to dashboard button for authenticated users */}
