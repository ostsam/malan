"use client"
import { authClient } from "@/lib/auth-client"; 
import { LogOutIcon } from "lucide-react";
import { useRouter } from "next/navigation";
import { LogOutIcon } from "lucide-react";

export default function Logout() {
    const router = useRouter();
    const handleLogout = async () => {
        await authClient.signOut();
        router.push("/");
    }
    return (
<<<<<<< HEAD
        <button className="cursor-pointer mt-3 flex flex-row items-center align-center justify-center gap-2 rounded-lg bg-sky-500 px-4 py-2 text-center font-semibold text-white shadow transition-colors hover:bg-sky-600" onClick={handleLogout}>
            Sign out
            <LogOutIcon className="h-4 w-4"/>
            </button>
=======
        <button className="flex items-center gap-3 mt-3 rounded-lg bg-sky-500 px-3 py-2 font-semibold text-white shadow transition-colors hover:bg-sky-600" onClick={handleLogout}>Sign out
        <LogOutIcon className="w-4 h-4" />
        </button>
>>>>>>> f76eeb6a
    )
}<|MERGE_RESOLUTION|>--- conflicted
+++ resolved
@@ -11,15 +11,9 @@
         router.push("/");
     }
     return (
-<<<<<<< HEAD
         <button className="cursor-pointer mt-3 flex flex-row items-center align-center justify-center gap-2 rounded-lg bg-sky-500 px-4 py-2 text-center font-semibold text-white shadow transition-colors hover:bg-sky-600" onClick={handleLogout}>
             Sign out
             <LogOutIcon className="h-4 w-4"/>
             </button>
-=======
-        <button className="flex items-center gap-3 mt-3 rounded-lg bg-sky-500 px-3 py-2 font-semibold text-white shadow transition-colors hover:bg-sky-600" onClick={handleLogout}>Sign out
-        <LogOutIcon className="w-4 h-4" />
-        </button>
->>>>>>> f76eeb6a
     )
 }