--- conflicted
+++ resolved
@@ -1,16 +1,10 @@
 import { createAuthClient } from "better-auth/react";
 
-<<<<<<< HEAD
 export const authClient = createAuthClient({
     baseURL: typeof window !== "undefined"
     ? window.location.origin
-    : process.env.VERCEL_URL
-        ? `https://${process.env.VERCEL_URL}`
+    : process.env.NEXT_PUBLIC_VERCEL_URL
+        ? `https://${process.env.NEXT_PUBLIC_VERCEL_URL}`
         : "http://localhost:3000"
 })
-export const { signIn, signUp, useSession, signOut } = authClient;
-=======
-export const authClient = createAuthClient();
-const { signIn, signUp, useSession, signOut } = authClient;
-export { signIn, signUp, useSession, signOut };
->>>>>>> 32d659d9
+export const { signIn, signUp, useSession, signOut } = authClient;