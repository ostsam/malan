import { createAuthClient } from "better-auth/react";

export const authClient = createAuthClient({
<<<<<<< HEAD
    baseURL: typeof window !== "undefined"
    ? window.location.origin
    : process.env.VERCEL_URL
        ? `https://${process.env.VERCEL_URL}`
        : "http://localhost:3000"
})
export const { signIn, signUp, useSession, signOut } = authClient;
=======
    baseURL: process.env.BETTER_AUTH_URL || "https://www.malan.vercel.app"
});

const { signIn, signUp, useSession, signOut } = authClient;
export { signIn, signUp, useSession, signOut };
>>>>>>> 99c7ff7e
<|MERGE_RESOLUTION|>--- conflicted
+++ resolved
@@ -1,18 +1,11 @@
 import { createAuthClient } from "better-auth/react";
 
 export const authClient = createAuthClient({
-<<<<<<< HEAD
+
     baseURL: typeof window !== "undefined"
     ? window.location.origin
     : process.env.VERCEL_URL
         ? `https://${process.env.VERCEL_URL}`
         : "http://localhost:3000"
 })
-export const { signIn, signUp, useSession, signOut } = authClient;
-=======
-    baseURL: process.env.BETTER_AUTH_URL || "https://www.malan.vercel.app"
-});
-
-const { signIn, signUp, useSession, signOut } = authClient;
-export { signIn, signUp, useSession, signOut };
->>>>>>> 99c7ff7e
+export const { signIn, signUp, useSession, signOut } = authClient;