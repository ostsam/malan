"use client";

import { useEffect, useRef, useState, useCallback } from "react";
import { useChat, Message } from "@ai-sdk/react";
import UseAudioRecorder from "../hooks/useRecorder";
import { useTranscription } from "../hooks/useTranscription";
import { useTextToSpeech } from "../hooks/useTextToSpeech";
import { DotLottieReact, type DotLottie } from "@lottiefiles/dotlottie-react";
import { createIdGenerator } from "ai";
import { languageLearningData } from "../dashboard/menu-data/languageLearningData";
import type { ChatData, ChatSettings } from "../tools/chat-store";
import Switch from "react-switch";
import Analytics from "@vercel/analytics/react";
// Example default, adjust as needed
const defaultChatSettings: ChatSettings = {
  nativeLanguage: "English",
  selectedLanguage: "Spanish",
  selectedLanguageLabel: "Spanish",
  selectedLevel: "Novice",
  interlocutor: "Mateo",
  name: "User",
};

const defaultChatObject: ChatData = {
  settings: defaultChatSettings,
  messages: [],
};

export default function Chat({
  id,
  chatObject = defaultChatObject,
}: {
  id?: string | undefined;
  chatObject?: ChatData;
}) {
  const { messages: initialMessages, settings } = chatObject;

  const {
    messages,
    append,
    status,
    stop,
    error: chatError,
    isLoading,
  } = useChat({
    id, // use the provided chat ID
    initialMessages: initialMessages, // initial messages if provided
    sendExtraMessageFields: true, // send id and createdAt for each message
    generateId: createIdGenerator({
      prefix: "msgc",
      size: 16,
    }),
    experimental_prepareRequestBody({ messages, id }) {
      return { message: messages[messages.length - 1], id };
    },
  });
  {
    const [pushToTalk, setPushToTalk] = useState(true);
    const [isMobile, setIsMobile] = useState(false);

    useEffect(() => {
      const checkIsMobile = () => {
        const userAgent =
          typeof window.navigator === "undefined" ? "" : navigator.userAgent;
        const mobileRegex =
          /Android|webOS|iPhone|iPad|iPod|BlackBerry|IEMobile|Opera Mini/i;
        const hasTouch =
          typeof window !== "undefined" &&
          ("ontouchstart" in window || navigator.maxTouchPoints > 0);
        setIsMobile(
          mobileRegex.test(userAgent) || (hasTouch && window.innerWidth < 768)
        );
      };
      checkIsMobile(); // Initial check
      window.addEventListener("resize", checkIsMobile);
      return () => window.removeEventListener("resize", checkIsMobile);
    }, []);
    const errorMessageStyling =
      "fixed bottom-32 left-1/2 transform -translate-x-1/2 p-2 bg-orange-100 text-orange-700 dark:bg-orange-900 dark:text-orange-300 rounded-lg shadow-lg";
    const micCaptionStyling = "text-md text-gray-600 dark:text-gray-400 mb-1";

    const submissionRef = useRef(false);
    const wasStartedByThisInteractionRef = useRef(false);
    const dotLottiePlayerRef = useRef<DotLottie>(null);
    const messagesContainerRef = useRef<HTMLDivElement>(null);
    const endOfMessagesRef = useRef<HTMLDivElement>(null);

    // Use the custom hook for Text-to-Speech functionality
    useTextToSpeech({ messages, isLoading, voice: "coral" });

    const interlocutor = settings?.interlocutor;
    const {
      isRecording,
      audioBlob,
      recordingError,
      startRecording,
      stopRecording,
      clearAudioBlob,
    } = UseAudioRecorder();

    const handleTranscriptionSuccess = (text: string) => {
      append({ role: "user", content: text });
    };

    const {
      isTranscribing,
      transcriptionError: transcriptionHookError,
      submitTranscription,
    } = useTranscription({
      onTranscriptionSuccess: handleTranscriptionSuccess,
    });

    useEffect(() => {
      if (audioBlob && !submissionRef.current) {
        submissionRef.current = true;
        submitTranscription(audioBlob).finally(() => {
          clearAudioBlob();
          submissionRef.current = false; // Reset ref
        });
      }
    }, [audioBlob, submitTranscription, clearAudioBlob]);

    useEffect(() => {
      const player = dotLottiePlayerRef.current;
      if (player) {
        if (isRecording) {
          player.play();
        } else {
          player.stop();
        }
      }
    }, [isRecording]);

    useEffect(() => {
      if (endOfMessagesRef.current) {
        endOfMessagesRef.current.scrollIntoView({ behavior: "smooth" });
      }
    }, [messages]);

    const handleMicInteractionStart = useCallback(() => {
      if (isMobile && pushToTalk) {
        if (!isRecording && !isTranscribing && status !== "submitted") {
          startRecording();
          wasStartedByThisInteractionRef.current = true; // Track that this interaction started recording
        }
      }
    }, [
      isMobile,
      pushToTalk,
      isRecording,
      isTranscribing,
      status,
      startRecording,
    ]);

    const handleMicInteractionEnd = useCallback(() => {
      if (isMobile && pushToTalk) {
        if (isRecording && wasStartedByThisInteractionRef.current) {
          stopRecording();
        }
        wasStartedByThisInteractionRef.current = false; // Reset for the next interaction
      }
    }, [isMobile, pushToTalk, isRecording, stopRecording]);

    const handleMicClick = useCallback(() => {
      if (isMobile && pushToTalk) {
        // On mobile with "hold to talk" enabled, click is handled by touch/mouse events.
        return;
      }
      // Standard toggle behavior for desktop or when mobile "hold to talk" is off.
      if (!(isTranscribing || status === "submitted")) {
        if (isRecording) {
          stopRecording();
        } else {
          startRecording();
        }
      }
    }, [
      isMobile,
      pushToTalk,
      isRecording,
      isTranscribing,
      status,
      startRecording,
      stopRecording,
    ]);

    // Keyboard shortcut for recording (Desktop only)
    useEffect(() => {
      if (isMobile) {
        return; // Disable keyboard shortcuts on mobile
      }
      const handleKeyDown = (event: KeyboardEvent) => {
        if (event.shiftKey && event.code === "KeyZ") {
          event.preventDefault();

          if (pushToTalk) {
            // Push-to-talk: start on keydown if not already recording
            if (!isRecording && !isTranscribing && status !== "submitted") {
              startRecording();
            }
          } else {
            // Toggle mode: start or stop on keydown
            if (!isTranscribing && status !== "submitted") {
              if (isRecording) {
                stopRecording();
              } else {
                startRecording();
              }
            }
          }
        }
      };

      const handleKeyUp = (event: KeyboardEvent) => {
        // Only applies to push-to-talk mode
        if (pushToTalk && event.code === "KeyZ" && isRecording) {
          event.preventDefault();
          stopRecording();
        }
      };

      window.addEventListener("keydown", handleKeyDown);
      window.addEventListener("keyup", handleKeyUp);

      return () => {
        window.removeEventListener("keydown", handleKeyDown);
        window.removeEventListener("keyup", handleKeyUp);
      };
    }, [
      isMobile,
      pushToTalk,
      isRecording,
      isTranscribing,
      status,
      startRecording,
      stopRecording,
    ]);

    return (
      <div className="flex flex-col w-full max-w-xl mx-auto h-screen bg-white dark:bg-black">
        <div
          ref={messagesContainerRef}
          className="flex-grow overflow-y-auto w-full px-4"
        >
          <div className="relative h-full mt-2">
            {messages.length > 0 ? (
              messages.map((m) => (
                <div
                  key={m.id}
                  className={`flex flex-col my-2 ${
                    m.role === "user" ? "items-end" : "items-start"
                  }`}
                >
                  <div
                    className={`max-w-[85%] rounded-2xl p-3 text-md break-words shadow-md whitespace-pre-wrap ${
                      m.role === "user"
                        ? "bg-sky-400 dark:bg-sky-900 text-white"
                        : "bg-gray-200 dark:bg-gray-800"
                    }`}
                    style={{
                      direction: languageLearningData.find(
                        (lang) =>
                          lang.label === settings?.selectedLanguage ||
                          lang.value === settings?.nativeLanguage
                      )?.rtl
                        ? "rtl"
                        : "ltr",
                    }}
                  >
                    {m.content}
                  </div>
                </div>
              ))
            ) : (
              <div className="flex h-full flex-col justify-between py-8 text-center text-gray-600 dark:text-gray-400">
                <div>
                  <p className="text-2xl">Instructions:</p>
                  <p className="text-l mt-3">
                    Begin speaking {settings?.selectedLanguageLabel}.{" "}
                    {settings.interlocutor} will have you speaking fluidly about
                    your day, your interests, or anything else you'd like in no
                    time!
                  </p>
                </div>
                <div className="text-md pb-4">
                  <p>1. Press the button and speak to start chatting.</p>
                  <p>2. Press the button again to end transmission.</p>
                  <p>3. Await response from {interlocutor}.</p>
                </div>
              </div>
            )}
            <div ref={endOfMessagesRef} />
          </div>
        </div>

        {recordingError && (
          <div className={errorMessageStyling}>
            Recording Error: {recordingError}
          </div>
        )}
        {transcriptionHookError && (
          <div className={errorMessageStyling}>
            Transcription Error: {transcriptionHookError}
          </div>
        )}
        {chatError && (
          <div className={errorMessageStyling}>
            Chat Error: {chatError.message}
          </div>
        )}
        <div className="relative flex items-center justify-center p-2 bg-white dark:bg-black border-t border-gray-300 dark:border-zinc-800">
          <div className="absolute left-4 top-1/2 -translate-y-1/2 flex flex-col items-center">
            <Switch
              id="push-to-talk-toggle"
              checked={pushToTalk}
              onChange={() => setPushToTalk(!pushToTalk)}
              checkedIcon={false}
              uncheckedIcon={false}
              onColor="#2196F3"
              height={20}
              width={40}
            />
            <label
              htmlFor="push-to-talk-toggle"
              className="mt-1 text-xs text-center text-gray-900 dark:text-gray-300 w-24 whitespace-normal"
            >
              {isMobile
                ? pushToTalk
                  ? "Hold Mic to Talk"
                  : "Tap Mic to Toggle"
                : pushToTalk
                ? "Hold Shift+Z to Talk"
                : "Toggle Shift+Z"}
            </label>
          </div>

<<<<<<< HEAD
      {/* Centered Microphone */}
      <div className="flex flex-col items-center justify-center">
        <div // Wrapper for touch/mouse events
          onMouseDown={handleMicInteractionStart}
          onMouseUp={handleMicInteractionEnd}
          onTouchStart={handleMicInteractionStart}
          onTouchEnd={handleMicInteractionEnd}
          onClick={handleMicClick}
          role="button"
          tabIndex={0}
          aria-pressed={isRecording}
          className={`${ 
            (isTranscribing || status === "submitted")
              ? "opacity-50 cursor-not-allowed"
              : "cursor-pointer"
          }`}
        >
          <DotLottieReact
            dotLottieRefCallback={(playerInstance) => {
              dotLottiePlayerRef.current = playerInstance;
            }}
            src="/microphonebutton.json"
            loop={true}
            autoplay={false}
            className={`w-25 h-25 pointer-events-none ${
              (isTranscribing || status === "submitted")
                ? "opacity-50"
                : ""
            }`}
          />
        </div>
        {status == "submitted" ? (
          <p className={micCaptionStyling}>Processing Speech</p>
        ) : isRecording ? (
          <p className={micCaptionStyling}>Recording</p>
        ) : (
          <p className={micCaptionStyling}>Press to Record</p>
        )}
        </div>  
      </div>  
    </div>
  );
=======
          {/* Centered Microphone */}
          <div className="flex flex-col items-center justify-center">
            <div // Wrapper for touch/mouse events
              onMouseDown={handleMicInteractionStart}
              onMouseUp={handleMicInteractionEnd}
              onTouchStart={handleMicInteractionStart}
              onTouchEnd={handleMicInteractionEnd}
              onClick={handleMicClick}
              role="button"
              tabIndex={0}
              aria-pressed={isRecording}
              className={`${
                isTranscribing || status === "submitted"
                  ? "opacity-50 cursor-not-allowed"
                  : "cursor-pointer"
              }`}
            >
              <DotLottieReact
                dotLottieRefCallback={(playerInstance) => {
                  dotLottiePlayerRef.current = playerInstance;
                }}
                src="/microphonebutton.json"
                loop={true}
                autoplay={false}
                className={`w-25 h-25 pointer-events-none ${
                  isTranscribing || status === "submitted" ? "opacity-50" : ""
                }`}
              />
            </div>
            {status == "submitted" ? (
              <p className={micCaptionStyling}>Processing Speech</p>
            ) : isRecording ? (
              <p className={micCaptionStyling}>Recording</p>
            ) : (
              <p className={micCaptionStyling}>Press to Record</p>
            )}
          </div>
        </div>
        <Analytics />
      </div>
    );
>>>>>>> 8e4c6ef2
  }
}<|MERGE_RESOLUTION|>--- conflicted
+++ resolved
@@ -335,7 +335,6 @@
             </label>
           </div>
 
-<<<<<<< HEAD
       {/* Centered Microphone */}
       <div className="flex flex-col items-center justify-center">
         <div // Wrapper for touch/mouse events
@@ -378,48 +377,5 @@
       </div>  
     </div>
   );
-=======
-          {/* Centered Microphone */}
-          <div className="flex flex-col items-center justify-center">
-            <div // Wrapper for touch/mouse events
-              onMouseDown={handleMicInteractionStart}
-              onMouseUp={handleMicInteractionEnd}
-              onTouchStart={handleMicInteractionStart}
-              onTouchEnd={handleMicInteractionEnd}
-              onClick={handleMicClick}
-              role="button"
-              tabIndex={0}
-              aria-pressed={isRecording}
-              className={`${
-                isTranscribing || status === "submitted"
-                  ? "opacity-50 cursor-not-allowed"
-                  : "cursor-pointer"
-              }`}
-            >
-              <DotLottieReact
-                dotLottieRefCallback={(playerInstance) => {
-                  dotLottiePlayerRef.current = playerInstance;
-                }}
-                src="/microphonebutton.json"
-                loop={true}
-                autoplay={false}
-                className={`w-25 h-25 pointer-events-none ${
-                  isTranscribing || status === "submitted" ? "opacity-50" : ""
-                }`}
-              />
-            </div>
-            {status == "submitted" ? (
-              <p className={micCaptionStyling}>Processing Speech</p>
-            ) : isRecording ? (
-              <p className={micCaptionStyling}>Recording</p>
-            ) : (
-              <p className={micCaptionStyling}>Press to Record</p>
-            )}
-          </div>
-        </div>
-        <Analytics />
-      </div>
-    );
->>>>>>> 8e4c6ef2
   }
 }