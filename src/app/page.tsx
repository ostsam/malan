--- conflicted
+++ resolved
@@ -2,22 +2,12 @@
 
 export default function Homepage() {
   return (
-<<<<<<< HEAD
     <main className="flex h-dvh flex-col items-center justify-center">
-      <Link
-        href="/dashboard"
-        className="mt-3 align-center inline-block rounded-lg bg-sky-500 px-6 py-3 text-center font-semibold text-white shadow transition-colors hover:bg-sky-600"
-      >
-        Start a New Session
-      </Link>
-    </main>
-=======
     <Link
       href="/dashboard"
       className="mt-3 align-center inline-block rounded-lg bg-sky-500 px-6 py-3 text-center font-semibold text-white shadow transition-colors hover:bg-sky-600"
     >
       Go to Dashboard
     </Link>
->>>>>>> 7fa5cacd
   );
 }