lockfileVersion: '9.0'

settings:
  autoInstallPeers: true
  excludeLinksFromLockfile: false

importers:

  .:
    dependencies:
      '@ai-sdk/openai':
        specifier: ^1.3.22
        version: 1.3.22(zod@3.25.67)
      '@ai-sdk/react':
        specifier: ^1.2.12
        version: 1.2.12(react@19.1.0)(zod@3.25.67)
      '@hookform/resolvers':
        specifier: ^5.1.1
        version: 5.1.1(react-hook-form@7.58.1(react@19.1.0))
      '@lottiefiles/dotlottie-react':
        specifier: ^0.14.1
        version: 0.14.1(react@19.1.0)
      '@neondatabase/serverless':
        specifier: ^1.0.1
        version: 1.0.1
      '@radix-ui/react-dialog':
        specifier: ^1.1.14
        version: 1.1.14(@types/react-dom@19.1.6(@types/react@19.1.8))(@types/react@19.1.8)(react-dom@19.1.0(react@19.1.0))(react@19.1.0)
      '@radix-ui/react-label':
        specifier: ^2.1.7
        version: 2.1.7(@types/react-dom@19.1.6(@types/react@19.1.8))(@types/react@19.1.8)(react-dom@19.1.0(react@19.1.0))(react@19.1.0)
      '@radix-ui/react-popover':
        specifier: ^1.1.14
        version: 1.1.14(@types/react-dom@19.1.6(@types/react@19.1.8))(@types/react@19.1.8)(react-dom@19.1.0(react@19.1.0))(react@19.1.0)
      '@radix-ui/react-slot':
        specifier: ^1.2.3
        version: 1.2.3(@types/react@19.1.8)(react@19.1.0)
      '@testing-library/react':
        specifier: ^16.3.0
        version: 16.3.0(@testing-library/dom@10.4.0)(@types/react-dom@19.1.6(@types/react@19.1.8))(@types/react@19.1.8)(react-dom@19.1.0(react@19.1.0))(react@19.1.0)
      ai:
        specifier: ^4.3.16
        version: 4.3.16(react@19.1.0)(zod@3.25.67)
      better-auth:
        specifier: ^1.2.9
        version: 1.2.9
      class-variance-authority:
        specifier: ^0.7.1
        version: 0.7.1
      clsx:
        specifier: ^2.1.1
        version: 2.1.1
      cmdk:
        specifier: ^1.1.1
        version: 1.1.1(@types/react-dom@19.1.6(@types/react@19.1.8))(@types/react@19.1.8)(react-dom@19.1.0(react@19.1.0))(react@19.1.0)
      dotenv:
        specifier: ^16.5.0
        version: 16.5.0
      drizzle-orm:
        specifier: ^0.44.2
        version: 0.44.2(@neondatabase/serverless@1.0.1)(@opentelemetry/api@1.9.0)(@types/pg@8.15.4)(kysely@0.28.2)(postgres@3.4.7)
      lucide-react:
        specifier: ^0.515.0
        version: 0.515.0(react@19.1.0)
      next:
        specifier: 15.3.3
        version: 15.3.3(@babel/core@7.27.4)(@opentelemetry/api@1.9.0)(react-dom@19.1.0(react@19.1.0))(react@19.1.0)
      next-themes:
        specifier: ^0.4.6
        version: 0.4.6(react-dom@19.1.0(react@19.1.0))(react@19.1.0)
      openai:
        specifier: ^5.5.0
        version: 5.5.1(zod@3.25.67)
      postgres:
        specifier: ^3.4.7
        version: 3.4.7
      react:
        specifier: ^19.0.0
        version: 19.1.0
      react-dom:
        specifier: ^19.0.0
        version: 19.1.0(react@19.1.0)
      react-hook-form:
        specifier: ^7.58.1
        version: 7.58.1(react@19.1.0)
      react-lottie:
        specifier: ^1.2.10
        version: 1.2.10(react@19.1.0)
      react-media-recorder:
        specifier: ^1.7.1
        version: 1.7.1
      react-native:
        specifier: ^0.80.0
        version: 0.80.0(@babel/core@7.27.4)(@types/react@19.1.8)(react@19.1.0)
      react-spinners:
        specifier: ^0.17.0
        version: 0.17.0(react-dom@19.1.0(react@19.1.0))(react@19.1.0)
      react-switch:
        specifier: ^7.1.0
        version: 7.1.0(react-dom@19.1.0(react@19.1.0))(react@19.1.0)
      sonner:
        specifier: ^2.0.5
        version: 2.0.5(react-dom@19.1.0(react@19.1.0))(react@19.1.0)
      supabase:
        specifier: ^2.26.9
        version: 2.26.9
      tailwind-merge:
        specifier: ^3.3.1
        version: 3.3.1
      vitest:
        specifier: ^3.2.4
        version: 3.2.4(@types/node@20.19.1)(jiti@2.4.2)(lightningcss@1.30.1)(terser@5.43.1)
      zod:
        specifier: ^3.25.67
        version: 3.25.67
    devDependencies:
      '@tailwindcss/postcss':
        specifier: ^4
        version: 4.1.10
      '@types/node':
        specifier: ^20
        version: 20.19.1
      '@types/react':
        specifier: ^19
        version: 19.1.8
      '@types/react-dom':
        specifier: ^19
        version: 19.1.6(@types/react@19.1.8)
      autoprefixer:
        specifier: ^10.4.21
        version: 10.4.21(postcss@8.5.6)
      drizzle-kit:
        specifier: ^0.31.1
        version: 0.31.1
      postcss:
        specifier: ^8.5.6
        version: 8.5.6
      tailwindcss:
        specifier: ^4.1.10
        version: 4.1.10
      tw-animate-css:
        specifier: ^1.3.4
        version: 1.3.4
      typescript:
        specifier: ^5
        version: 5.8.3

packages:

  '@ai-sdk/openai@1.3.22':
    resolution: {integrity: sha512-QwA+2EkG0QyjVR+7h6FE7iOu2ivNqAVMm9UJZkVxxTk5OIq5fFJDTEI/zICEMuHImTTXR2JjsL6EirJ28Jc4cw==}
    engines: {node: '>=18'}
    peerDependencies:
      zod: ^3.0.0

  '@ai-sdk/provider-utils@2.2.8':
    resolution: {integrity: sha512-fqhG+4sCVv8x7nFzYnFo19ryhAa3w096Kmc3hWxMQfW/TubPOmt3A6tYZhl4mUfQWWQMsuSkLrtjlWuXBVSGQA==}
    engines: {node: '>=18'}
    peerDependencies:
      zod: ^3.23.8

  '@ai-sdk/provider@1.1.3':
    resolution: {integrity: sha512-qZMxYJ0qqX/RfnuIaab+zp8UAeJn/ygXXAffR5I4N0n1IrvA6qBsjc8hXLmBiMV2zoXlifkacF7sEFnYnjBcqg==}
    engines: {node: '>=18'}

  '@ai-sdk/react@1.2.12':
    resolution: {integrity: sha512-jK1IZZ22evPZoQW3vlkZ7wvjYGYF+tRBKXtrcolduIkQ/m/sOAVcVeVDUDvh1T91xCnWCdUGCPZg2avZ90mv3g==}
    engines: {node: '>=18'}
    peerDependencies:
      react: ^18 || ^19 || ^19.0.0-rc
      zod: ^3.23.8
    peerDependenciesMeta:
      zod:
        optional: true

  '@ai-sdk/ui-utils@1.2.11':
    resolution: {integrity: sha512-3zcwCc8ezzFlwp3ZD15wAPjf2Au4s3vAbKsXQVyhxODHcmu0iyPO2Eua6D/vicq/AUm/BAo60r97O6HU+EI0+w==}
    engines: {node: '>=18'}
    peerDependencies:
      zod: ^3.23.8

  '@alloc/quick-lru@5.2.0':
    resolution: {integrity: sha512-UrcABB+4bUrFABwbluTIBErXwvbsU/V7TZWfmbgJfbkwiBuziS9gxdODUyuiecfdGQ85jglMW6juS3+z5TsKLw==}
    engines: {node: '>=10'}

  '@ampproject/remapping@2.3.0':
    resolution: {integrity: sha512-30iZtAPgz+LTIYoeivqYo853f02jBYSd5uGnGpkFV0M3xOt9aN73erkgYAmZU43x4VfqcnLxW9Kpg3R5LC4YYw==}
    engines: {node: '>=6.0.0'}

  '@babel/code-frame@7.27.1':
    resolution: {integrity: sha512-cjQ7ZlQ0Mv3b47hABuTevyTuYN4i+loJKGeV9flcCgIK37cCXRh+L1bd3iBHlynerhQ7BhCkn2BPbQUL+rGqFg==}
    engines: {node: '>=6.9.0'}

  '@babel/compat-data@7.27.5':
    resolution: {integrity: sha512-KiRAp/VoJaWkkte84TvUd9qjdbZAdiqyvMxrGl1N6vzFogKmaLgoM3L1kgtLicp2HP5fBJS8JrZKLVIZGVJAVg==}
    engines: {node: '>=6.9.0'}

  '@babel/core@7.27.4':
    resolution: {integrity: sha512-bXYxrXFubeYdvB0NhD/NBB3Qi6aZeV20GOWVI47t2dkecCEoneR4NPVcb7abpXDEvejgrUfFtG6vG/zxAKmg+g==}
    engines: {node: '>=6.9.0'}

  '@babel/generator@7.27.5':
    resolution: {integrity: sha512-ZGhA37l0e/g2s1Cnzdix0O3aLYm66eF8aufiVteOgnwxgnRP8GoyMj7VWsgWnQbVKXyge7hqrFh2K2TQM6t1Hw==}
    engines: {node: '>=6.9.0'}

  '@babel/helper-compilation-targets@7.27.2':
    resolution: {integrity: sha512-2+1thGUUWWjLTYTHZWK1n8Yga0ijBz1XAhUXcKy81rd5g6yh7hGqMp45v7cadSbEHc9G3OTv45SyneRN3ps4DQ==}
    engines: {node: '>=6.9.0'}

  '@babel/helper-module-imports@7.27.1':
    resolution: {integrity: sha512-0gSFWUPNXNopqtIPQvlD5WgXYI5GY2kP2cCvoT8kczjbfcfuIljTbcWrulD1CIPIX2gt1wghbDy08yE1p+/r3w==}
    engines: {node: '>=6.9.0'}

  '@babel/helper-module-transforms@7.27.3':
    resolution: {integrity: sha512-dSOvYwvyLsWBeIRyOeHXp5vPj5l1I011r52FM1+r1jCERv+aFXYk4whgQccYEGYxK2H3ZAIA8nuPkQ0HaUo3qg==}
    engines: {node: '>=6.9.0'}
    peerDependencies:
      '@babel/core': ^7.0.0

  '@babel/helper-plugin-utils@7.27.1':
    resolution: {integrity: sha512-1gn1Up5YXka3YYAHGKpbideQ5Yjf1tDa9qYcgysz+cNCXukyLl6DjPXhD3VRwSb8c0J9tA4b2+rHEZtc6R0tlw==}
    engines: {node: '>=6.9.0'}

  '@babel/helper-string-parser@7.27.1':
    resolution: {integrity: sha512-qMlSxKbpRlAridDExk92nSobyDdpPijUq2DW6oDnUqd0iOGxmQjyqhMIihI9+zv4LPyZdRje2cavWPbCbWm3eA==}
    engines: {node: '>=6.9.0'}

  '@babel/helper-validator-identifier@7.27.1':
    resolution: {integrity: sha512-D2hP9eA+Sqx1kBZgzxZh0y1trbuU+JoDkiEwqhQ36nodYqJwyEIhPSdMNd7lOm/4io72luTPWH20Yda0xOuUow==}
    engines: {node: '>=6.9.0'}

  '@babel/helper-validator-option@7.27.1':
    resolution: {integrity: sha512-YvjJow9FxbhFFKDSuFnVCe2WxXk1zWc22fFePVNEaWJEu8IrZVlda6N0uHwzZrUM1il7NC9Mlp4MaJYbYd9JSg==}
    engines: {node: '>=6.9.0'}

  '@babel/helpers@7.27.6':
    resolution: {integrity: sha512-muE8Tt8M22638HU31A3CgfSUciwz1fhATfoVai05aPXGor//CdWDCbnlY1yvBPo07njuVOCNGCSp/GTt12lIug==}
    engines: {node: '>=6.9.0'}

  '@babel/parser@7.27.5':
    resolution: {integrity: sha512-OsQd175SxWkGlzbny8J3K8TnnDD0N3lrIUtB92xwyRpzaenGZhxDvxN/JgU00U3CDZNj9tPuDJ5H0WS4Nt3vKg==}
    engines: {node: '>=6.0.0'}
    hasBin: true

  '@babel/plugin-syntax-async-generators@7.8.4':
    resolution: {integrity: sha512-tycmZxkGfZaxhMRbXlPXuVFpdWlXpir2W4AMhSJgRKzk/eDlIXOhb2LHWoLpDF7TEHylV5zNhykX6KAgHJmTNw==}
    peerDependencies:
      '@babel/core': ^7.0.0-0

  '@babel/plugin-syntax-bigint@7.8.3':
    resolution: {integrity: sha512-wnTnFlG+YxQm3vDxpGE57Pj0srRU4sHE/mDkt1qv2YJJSeUAec2ma4WLUnUPeKjyrfntVwe/N6dCXpU+zL3Npg==}
    peerDependencies:
      '@babel/core': ^7.0.0-0

  '@babel/plugin-syntax-class-properties@7.12.13':
    resolution: {integrity: sha512-fm4idjKla0YahUNgFNLCB0qySdsoPiZP3iQE3rky0mBUtMZ23yDJ9SJdg6dXTSDnulOVqiF3Hgr9nbXvXTQZYA==}
    peerDependencies:
      '@babel/core': ^7.0.0-0

  '@babel/plugin-syntax-class-static-block@7.14.5':
    resolution: {integrity: sha512-b+YyPmr6ldyNnM6sqYeMWE+bgJcJpO6yS4QD7ymxgH34GBPNDM/THBh8iunyvKIZztiwLH4CJZ0RxTk9emgpjw==}
    engines: {node: '>=6.9.0'}
    peerDependencies:
      '@babel/core': ^7.0.0-0

  '@babel/plugin-syntax-import-attributes@7.27.1':
    resolution: {integrity: sha512-oFT0FrKHgF53f4vOsZGi2Hh3I35PfSmVs4IBFLFj4dnafP+hIWDLg3VyKmUHfLoLHlyxY4C7DGtmHuJgn+IGww==}
    engines: {node: '>=6.9.0'}
    peerDependencies:
      '@babel/core': ^7.0.0-0

  '@babel/plugin-syntax-import-meta@7.10.4':
    resolution: {integrity: sha512-Yqfm+XDx0+Prh3VSeEQCPU81yC+JWZ2pDPFSS4ZdpfZhp4MkFMaDC1UqseovEKwSUpnIL7+vK+Clp7bfh0iD7g==}
    peerDependencies:
      '@babel/core': ^7.0.0-0

  '@babel/plugin-syntax-json-strings@7.8.3':
    resolution: {integrity: sha512-lY6kdGpWHvjoe2vk4WrAapEuBR69EMxZl+RoGRhrFGNYVK8mOPAW8VfbT/ZgrFbXlDNiiaxQnAtgVCZ6jv30EA==}
    peerDependencies:
      '@babel/core': ^7.0.0-0

  '@babel/plugin-syntax-logical-assignment-operators@7.10.4':
    resolution: {integrity: sha512-d8waShlpFDinQ5MtvGU9xDAOzKH47+FFoney2baFIoMr952hKOLp1HR7VszoZvOsV/4+RRszNY7D17ba0te0ig==}
    peerDependencies:
      '@babel/core': ^7.0.0-0

  '@babel/plugin-syntax-nullish-coalescing-operator@7.8.3':
    resolution: {integrity: sha512-aSff4zPII1u2QD7y+F8oDsz19ew4IGEJg9SVW+bqwpwtfFleiQDMdzA/R+UlWDzfnHFCxxleFT0PMIrR36XLNQ==}
    peerDependencies:
      '@babel/core': ^7.0.0-0

  '@babel/plugin-syntax-numeric-separator@7.10.4':
    resolution: {integrity: sha512-9H6YdfkcK/uOnY/K7/aA2xpzaAgkQn37yzWUMRK7OaPOqOpGS1+n0H5hxT9AUw9EsSjPW8SVyMJwYRtWs3X3ug==}
    peerDependencies:
      '@babel/core': ^7.0.0-0

  '@babel/plugin-syntax-object-rest-spread@7.8.3':
    resolution: {integrity: sha512-XoqMijGZb9y3y2XskN+P1wUGiVwWZ5JmoDRwx5+3GmEplNyVM2s2Dg8ILFQm8rWM48orGy5YpI5Bl8U1y7ydlA==}
    peerDependencies:
      '@babel/core': ^7.0.0-0

  '@babel/plugin-syntax-optional-catch-binding@7.8.3':
    resolution: {integrity: sha512-6VPD0Pc1lpTqw0aKoeRTMiB+kWhAoT24PA+ksWSBrFtl5SIRVpZlwN3NNPQjehA2E/91FV3RjLWoVTglWcSV3Q==}
    peerDependencies:
      '@babel/core': ^7.0.0-0

  '@babel/plugin-syntax-optional-chaining@7.8.3':
    resolution: {integrity: sha512-KoK9ErH1MBlCPxV0VANkXW2/dw4vlbGDrFgz8bmUsBGYkFRcbRwMh6cIJubdPrkxRwuGdtCk0v/wPTKbQgBjkg==}
    peerDependencies:
      '@babel/core': ^7.0.0-0

  '@babel/plugin-syntax-private-property-in-object@7.14.5':
    resolution: {integrity: sha512-0wVnp9dxJ72ZUJDV27ZfbSj6iHLoytYZmh3rFcxNnvsJF3ktkzLDZPy/mA17HGsaQT3/DQsWYX1f1QGWkCoVUg==}
    engines: {node: '>=6.9.0'}
    peerDependencies:
      '@babel/core': ^7.0.0-0

  '@babel/plugin-syntax-top-level-await@7.14.5':
    resolution: {integrity: sha512-hx++upLv5U1rgYfwe1xBQUhRmU41NEvpUvrp8jkrSCdvGSnM5/qdRMtylJ6PG5OFkBaHkbTAKTnd3/YyESRHFw==}
    engines: {node: '>=6.9.0'}
    peerDependencies:
      '@babel/core': ^7.0.0-0

  '@babel/runtime@7.27.6':
    resolution: {integrity: sha512-vbavdySgbTTrmFE+EsiqUTzlOr5bzlnJtUv9PynGCAKvfQqjIXbvFdumPM/GxMDfyuGMJaJAU6TO4zc1Jf1i8Q==}
    engines: {node: '>=6.9.0'}

  '@babel/template@7.27.2':
    resolution: {integrity: sha512-LPDZ85aEJyYSd18/DkjNh4/y1ntkE5KwUHWTiqgRxruuZL2F1yuHligVHLvcHY2vMHXttKFpJn6LwfI7cw7ODw==}
    engines: {node: '>=6.9.0'}

  '@babel/traverse@7.27.4':
    resolution: {integrity: sha512-oNcu2QbHqts9BtOWJosOVJapWjBDSxGCpFvikNR5TGDYDQf3JwpIoMzIKrvfoti93cLfPJEG4tH9SPVeyCGgdA==}
    engines: {node: '>=6.9.0'}

  '@babel/types@7.27.6':
    resolution: {integrity: sha512-ETyHEk2VHHvl9b9jZP5IHPavHYk57EhanlRRuae9XCpb/j5bDCbPPMOBfCWhnl/7EDJz0jEMCi/RhccCE8r1+Q==}
    engines: {node: '>=6.9.0'}

  '@better-auth/utils@0.2.5':
    resolution: {integrity: sha512-uI2+/8h/zVsH8RrYdG8eUErbuGBk16rZKQfz8CjxQOyCE6v7BqFYEbFwvOkvl1KbUdxhqOnXp78+uE5h8qVEgQ==}

  '@better-fetch/fetch@1.1.18':
    resolution: {integrity: sha512-rEFOE1MYIsBmoMJtQbl32PGHHXuG2hDxvEd7rUHE0vCBoFQVSDqaVs9hkZEtHCxRoY+CljXKFCOuJ8uxqw1LcA==}

  '@drizzle-team/brocli@0.10.2':
    resolution: {integrity: sha512-z33Il7l5dKjUgGULTqBsQBQwckHh5AbIuxhdsIxDDiZAzBOrZO6q9ogcWC65kU382AfynTfgNumVcNIjuIua6w==}

  '@emnapi/runtime@1.4.3':
    resolution: {integrity: sha512-pBPWdu6MLKROBX05wSNKcNb++m5Er+KQ9QkB+WVM+pW2Kx9hoSrVTnu3BdkI5eBLZoKu/J6mW/B6i6bJB2ytXQ==}

  '@esbuild-kit/core-utils@3.3.2':
    resolution: {integrity: sha512-sPRAnw9CdSsRmEtnsl2WXWdyquogVpB3yZ3dgwJfe8zrOzTsV7cJvmwrKVa+0ma5BoiGJ+BoqkMvawbayKUsqQ==}
    deprecated: 'Merged into tsx: https://tsx.is'

  '@esbuild-kit/esm-loader@2.6.5':
    resolution: {integrity: sha512-FxEMIkJKnodyA1OaCUoEvbYRkoZlLZ4d/eXFu9Fh8CbBBgP5EmZxrfTRyN0qpXZ4vOvqnE5YdRdcrmUUXuU+dA==}
    deprecated: 'Merged into tsx: https://tsx.is'

  '@esbuild/aix-ppc64@0.25.5':
    resolution: {integrity: sha512-9o3TMmpmftaCMepOdA5k/yDw8SfInyzWWTjYTFCX3kPSDJMROQTb8jg+h9Cnwnmm1vOzvxN7gIfB5V2ewpjtGA==}
    engines: {node: '>=18'}
    cpu: [ppc64]
    os: [aix]

  '@esbuild/android-arm64@0.18.20':
    resolution: {integrity: sha512-Nz4rJcchGDtENV0eMKUNa6L12zz2zBDXuhj/Vjh18zGqB44Bi7MBMSXjgunJgjRhCmKOjnPuZp4Mb6OKqtMHLQ==}
    engines: {node: '>=12'}
    cpu: [arm64]
    os: [android]

  '@esbuild/android-arm64@0.25.5':
    resolution: {integrity: sha512-VGzGhj4lJO+TVGV1v8ntCZWJktV7SGCs3Pn1GRWI1SBFtRALoomm8k5E9Pmwg3HOAal2VDc2F9+PM/rEY6oIDg==}
    engines: {node: '>=18'}
    cpu: [arm64]
    os: [android]

  '@esbuild/android-arm@0.18.20':
    resolution: {integrity: sha512-fyi7TDI/ijKKNZTUJAQqiG5T7YjJXgnzkURqmGj13C6dCqckZBLdl4h7bkhHt/t0WP+zO9/zwroDvANaOqO5Sw==}
    engines: {node: '>=12'}
    cpu: [arm]
    os: [android]

  '@esbuild/android-arm@0.25.5':
    resolution: {integrity: sha512-AdJKSPeEHgi7/ZhuIPtcQKr5RQdo6OO2IL87JkianiMYMPbCtot9fxPbrMiBADOWWm3T2si9stAiVsGbTQFkbA==}
    engines: {node: '>=18'}
    cpu: [arm]
    os: [android]

  '@esbuild/android-x64@0.18.20':
    resolution: {integrity: sha512-8GDdlePJA8D6zlZYJV/jnrRAi6rOiNaCC/JclcXpB+KIuvfBN4owLtgzY2bsxnx666XjJx2kDPUmnTtR8qKQUg==}
    engines: {node: '>=12'}
    cpu: [x64]
    os: [android]

  '@esbuild/android-x64@0.25.5':
    resolution: {integrity: sha512-D2GyJT1kjvO//drbRT3Hib9XPwQeWd9vZoBJn+bu/lVsOZ13cqNdDeqIF/xQ5/VmWvMduP6AmXvylO/PIc2isw==}
    engines: {node: '>=18'}
    cpu: [x64]
    os: [android]

  '@esbuild/darwin-arm64@0.18.20':
    resolution: {integrity: sha512-bxRHW5kHU38zS2lPTPOyuyTm+S+eobPUnTNkdJEfAddYgEcll4xkT8DB9d2008DtTbl7uJag2HuE5NZAZgnNEA==}
    engines: {node: '>=12'}
    cpu: [arm64]
    os: [darwin]

  '@esbuild/darwin-arm64@0.25.5':
    resolution: {integrity: sha512-GtaBgammVvdF7aPIgH2jxMDdivezgFu6iKpmT+48+F8Hhg5J/sfnDieg0aeG/jfSvkYQU2/pceFPDKlqZzwnfQ==}
    engines: {node: '>=18'}
    cpu: [arm64]
    os: [darwin]

  '@esbuild/darwin-x64@0.18.20':
    resolution: {integrity: sha512-pc5gxlMDxzm513qPGbCbDukOdsGtKhfxD1zJKXjCCcU7ju50O7MeAZ8c4krSJcOIJGFR+qx21yMMVYwiQvyTyQ==}
    engines: {node: '>=12'}
    cpu: [x64]
    os: [darwin]

  '@esbuild/darwin-x64@0.25.5':
    resolution: {integrity: sha512-1iT4FVL0dJ76/q1wd7XDsXrSW+oLoquptvh4CLR4kITDtqi2e/xwXwdCVH8hVHU43wgJdsq7Gxuzcs6Iq/7bxQ==}
    engines: {node: '>=18'}
    cpu: [x64]
    os: [darwin]

  '@esbuild/freebsd-arm64@0.18.20':
    resolution: {integrity: sha512-yqDQHy4QHevpMAaxhhIwYPMv1NECwOvIpGCZkECn8w2WFHXjEwrBn3CeNIYsibZ/iZEUemj++M26W3cNR5h+Tw==}
    engines: {node: '>=12'}
    cpu: [arm64]
    os: [freebsd]

  '@esbuild/freebsd-arm64@0.25.5':
    resolution: {integrity: sha512-nk4tGP3JThz4La38Uy/gzyXtpkPW8zSAmoUhK9xKKXdBCzKODMc2adkB2+8om9BDYugz+uGV7sLmpTYzvmz6Sw==}
    engines: {node: '>=18'}
    cpu: [arm64]
    os: [freebsd]

  '@esbuild/freebsd-x64@0.18.20':
    resolution: {integrity: sha512-tgWRPPuQsd3RmBZwarGVHZQvtzfEBOreNuxEMKFcd5DaDn2PbBxfwLcj4+aenoh7ctXcbXmOQIn8HI6mCSw5MQ==}
    engines: {node: '>=12'}
    cpu: [x64]
    os: [freebsd]

  '@esbuild/freebsd-x64@0.25.5':
    resolution: {integrity: sha512-PrikaNjiXdR2laW6OIjlbeuCPrPaAl0IwPIaRv+SMV8CiM8i2LqVUHFC1+8eORgWyY7yhQY+2U2fA55mBzReaw==}
    engines: {node: '>=18'}
    cpu: [x64]
    os: [freebsd]

  '@esbuild/linux-arm64@0.18.20':
    resolution: {integrity: sha512-2YbscF+UL7SQAVIpnWvYwM+3LskyDmPhe31pE7/aoTMFKKzIc9lLbyGUpmmb8a8AixOL61sQ/mFh3jEjHYFvdA==}
    engines: {node: '>=12'}
    cpu: [arm64]
    os: [linux]

  '@esbuild/linux-arm64@0.25.5':
    resolution: {integrity: sha512-Z9kfb1v6ZlGbWj8EJk9T6czVEjjq2ntSYLY2cw6pAZl4oKtfgQuS4HOq41M/BcoLPzrUbNd+R4BXFyH//nHxVg==}
    engines: {node: '>=18'}
    cpu: [arm64]
    os: [linux]

  '@esbuild/linux-arm@0.18.20':
    resolution: {integrity: sha512-/5bHkMWnq1EgKr1V+Ybz3s1hWXok7mDFUMQ4cG10AfW3wL02PSZi5kFpYKrptDsgb2WAJIvRcDm+qIvXf/apvg==}
    engines: {node: '>=12'}
    cpu: [arm]
    os: [linux]

  '@esbuild/linux-arm@0.25.5':
    resolution: {integrity: sha512-cPzojwW2okgh7ZlRpcBEtsX7WBuqbLrNXqLU89GxWbNt6uIg78ET82qifUy3W6OVww6ZWobWub5oqZOVtwolfw==}
    engines: {node: '>=18'}
    cpu: [arm]
    os: [linux]

  '@esbuild/linux-ia32@0.18.20':
    resolution: {integrity: sha512-P4etWwq6IsReT0E1KHU40bOnzMHoH73aXp96Fs8TIT6z9Hu8G6+0SHSw9i2isWrD2nbx2qo5yUqACgdfVGx7TA==}
    engines: {node: '>=12'}
    cpu: [ia32]
    os: [linux]

  '@esbuild/linux-ia32@0.25.5':
    resolution: {integrity: sha512-sQ7l00M8bSv36GLV95BVAdhJ2QsIbCuCjh/uYrWiMQSUuV+LpXwIqhgJDcvMTj+VsQmqAHL2yYaasENvJ7CDKA==}
    engines: {node: '>=18'}
    cpu: [ia32]
    os: [linux]

  '@esbuild/linux-loong64@0.18.20':
    resolution: {integrity: sha512-nXW8nqBTrOpDLPgPY9uV+/1DjxoQ7DoB2N8eocyq8I9XuqJ7BiAMDMf9n1xZM9TgW0J8zrquIb/A7s3BJv7rjg==}
    engines: {node: '>=12'}
    cpu: [loong64]
    os: [linux]

  '@esbuild/linux-loong64@0.25.5':
    resolution: {integrity: sha512-0ur7ae16hDUC4OL5iEnDb0tZHDxYmuQyhKhsPBV8f99f6Z9KQM02g33f93rNH5A30agMS46u2HP6qTdEt6Q1kg==}
    engines: {node: '>=18'}
    cpu: [loong64]
    os: [linux]

  '@esbuild/linux-mips64el@0.18.20':
    resolution: {integrity: sha512-d5NeaXZcHp8PzYy5VnXV3VSd2D328Zb+9dEq5HE6bw6+N86JVPExrA6O68OPwobntbNJ0pzCpUFZTo3w0GyetQ==}
    engines: {node: '>=12'}
    cpu: [mips64el]
    os: [linux]

  '@esbuild/linux-mips64el@0.25.5':
    resolution: {integrity: sha512-kB/66P1OsHO5zLz0i6X0RxlQ+3cu0mkxS3TKFvkb5lin6uwZ/ttOkP3Z8lfR9mJOBk14ZwZ9182SIIWFGNmqmg==}
    engines: {node: '>=18'}
    cpu: [mips64el]
    os: [linux]

  '@esbuild/linux-ppc64@0.18.20':
    resolution: {integrity: sha512-WHPyeScRNcmANnLQkq6AfyXRFr5D6N2sKgkFo2FqguP44Nw2eyDlbTdZwd9GYk98DZG9QItIiTlFLHJHjxP3FA==}
    engines: {node: '>=12'}
    cpu: [ppc64]
    os: [linux]

  '@esbuild/linux-ppc64@0.25.5':
    resolution: {integrity: sha512-UZCmJ7r9X2fe2D6jBmkLBMQetXPXIsZjQJCjgwpVDz+YMcS6oFR27alkgGv3Oqkv07bxdvw7fyB71/olceJhkQ==}
    engines: {node: '>=18'}
    cpu: [ppc64]
    os: [linux]

  '@esbuild/linux-riscv64@0.18.20':
    resolution: {integrity: sha512-WSxo6h5ecI5XH34KC7w5veNnKkju3zBRLEQNY7mv5mtBmrP/MjNBCAlsM2u5hDBlS3NGcTQpoBvRzqBcRtpq1A==}
    engines: {node: '>=12'}
    cpu: [riscv64]
    os: [linux]

  '@esbuild/linux-riscv64@0.25.5':
    resolution: {integrity: sha512-kTxwu4mLyeOlsVIFPfQo+fQJAV9mh24xL+y+Bm6ej067sYANjyEw1dNHmvoqxJUCMnkBdKpvOn0Ahql6+4VyeA==}
    engines: {node: '>=18'}
    cpu: [riscv64]
    os: [linux]

  '@esbuild/linux-s390x@0.18.20':
    resolution: {integrity: sha512-+8231GMs3mAEth6Ja1iK0a1sQ3ohfcpzpRLH8uuc5/KVDFneH6jtAJLFGafpzpMRO6DzJ6AvXKze9LfFMrIHVQ==}
    engines: {node: '>=12'}
    cpu: [s390x]
    os: [linux]

  '@esbuild/linux-s390x@0.25.5':
    resolution: {integrity: sha512-K2dSKTKfmdh78uJ3NcWFiqyRrimfdinS5ErLSn3vluHNeHVnBAFWC8a4X5N+7FgVE1EjXS1QDZbpqZBjfrqMTQ==}
    engines: {node: '>=18'}
    cpu: [s390x]
    os: [linux]

  '@esbuild/linux-x64@0.18.20':
    resolution: {integrity: sha512-UYqiqemphJcNsFEskc73jQ7B9jgwjWrSayxawS6UVFZGWrAAtkzjxSqnoclCXxWtfwLdzU+vTpcNYhpn43uP1w==}
    engines: {node: '>=12'}
    cpu: [x64]
    os: [linux]

  '@esbuild/linux-x64@0.25.5':
    resolution: {integrity: sha512-uhj8N2obKTE6pSZ+aMUbqq+1nXxNjZIIjCjGLfsWvVpy7gKCOL6rsY1MhRh9zLtUtAI7vpgLMK6DxjO8Qm9lJw==}
    engines: {node: '>=18'}
    cpu: [x64]
    os: [linux]

  '@esbuild/netbsd-arm64@0.25.5':
    resolution: {integrity: sha512-pwHtMP9viAy1oHPvgxtOv+OkduK5ugofNTVDilIzBLpoWAM16r7b/mxBvfpuQDpRQFMfuVr5aLcn4yveGvBZvw==}
    engines: {node: '>=18'}
    cpu: [arm64]
    os: [netbsd]

  '@esbuild/netbsd-x64@0.18.20':
    resolution: {integrity: sha512-iO1c++VP6xUBUmltHZoMtCUdPlnPGdBom6IrO4gyKPFFVBKioIImVooR5I83nTew5UOYrk3gIJhbZh8X44y06A==}
    engines: {node: '>=12'}
    cpu: [x64]
    os: [netbsd]

  '@esbuild/netbsd-x64@0.25.5':
    resolution: {integrity: sha512-WOb5fKrvVTRMfWFNCroYWWklbnXH0Q5rZppjq0vQIdlsQKuw6mdSihwSo4RV/YdQ5UCKKvBy7/0ZZYLBZKIbwQ==}
    engines: {node: '>=18'}
    cpu: [x64]
    os: [netbsd]

  '@esbuild/openbsd-arm64@0.25.5':
    resolution: {integrity: sha512-7A208+uQKgTxHd0G0uqZO8UjK2R0DDb4fDmERtARjSHWxqMTye4Erz4zZafx7Di9Cv+lNHYuncAkiGFySoD+Mw==}
    engines: {node: '>=18'}
    cpu: [arm64]
    os: [openbsd]

  '@esbuild/openbsd-x64@0.18.20':
    resolution: {integrity: sha512-e5e4YSsuQfX4cxcygw/UCPIEP6wbIL+se3sxPdCiMbFLBWu0eiZOJ7WoD+ptCLrmjZBK1Wk7I6D/I3NglUGOxg==}
    engines: {node: '>=12'}
    cpu: [x64]
    os: [openbsd]

  '@esbuild/openbsd-x64@0.25.5':
    resolution: {integrity: sha512-G4hE405ErTWraiZ8UiSoesH8DaCsMm0Cay4fsFWOOUcz8b8rC6uCvnagr+gnioEjWn0wC+o1/TAHt+It+MpIMg==}
    engines: {node: '>=18'}
    cpu: [x64]
    os: [openbsd]

  '@esbuild/sunos-x64@0.18.20':
    resolution: {integrity: sha512-kDbFRFp0YpTQVVrqUd5FTYmWo45zGaXe0X8E1G/LKFC0v8x0vWrhOWSLITcCn63lmZIxfOMXtCfti/RxN/0wnQ==}
    engines: {node: '>=12'}
    cpu: [x64]
    os: [sunos]

  '@esbuild/sunos-x64@0.25.5':
    resolution: {integrity: sha512-l+azKShMy7FxzY0Rj4RCt5VD/q8mG/e+mDivgspo+yL8zW7qEwctQ6YqKX34DTEleFAvCIUviCFX1SDZRSyMQA==}
    engines: {node: '>=18'}
    cpu: [x64]
    os: [sunos]

  '@esbuild/win32-arm64@0.18.20':
    resolution: {integrity: sha512-ddYFR6ItYgoaq4v4JmQQaAI5s7npztfV4Ag6NrhiaW0RrnOXqBkgwZLofVTlq1daVTQNhtI5oieTvkRPfZrePg==}
    engines: {node: '>=12'}
    cpu: [arm64]
    os: [win32]

  '@esbuild/win32-arm64@0.25.5':
    resolution: {integrity: sha512-O2S7SNZzdcFG7eFKgvwUEZ2VG9D/sn/eIiz8XRZ1Q/DO5a3s76Xv0mdBzVM5j5R639lXQmPmSo0iRpHqUUrsxw==}
    engines: {node: '>=18'}
    cpu: [arm64]
    os: [win32]

  '@esbuild/win32-ia32@0.18.20':
    resolution: {integrity: sha512-Wv7QBi3ID/rROT08SABTS7eV4hX26sVduqDOTe1MvGMjNd3EjOz4b7zeexIR62GTIEKrfJXKL9LFxTYgkyeu7g==}
    engines: {node: '>=12'}
    cpu: [ia32]
    os: [win32]

  '@esbuild/win32-ia32@0.25.5':
    resolution: {integrity: sha512-onOJ02pqs9h1iMJ1PQphR+VZv8qBMQ77Klcsqv9CNW2w6yLqoURLcgERAIurY6QE63bbLuqgP9ATqajFLK5AMQ==}
    engines: {node: '>=18'}
    cpu: [ia32]
    os: [win32]

  '@esbuild/win32-x64@0.18.20':
    resolution: {integrity: sha512-kTdfRcSiDfQca/y9QIkng02avJ+NCaQvrMejlsB3RRv5sE9rRoeBPISaZpKxHELzRxZyLvNts1P27W3wV+8geQ==}
    engines: {node: '>=12'}
    cpu: [x64]
    os: [win32]

  '@esbuild/win32-x64@0.25.5':
    resolution: {integrity: sha512-TXv6YnJ8ZMVdX+SXWVBo/0p8LTcrUYngpWjvm91TMjjBQii7Oz11Lw5lbDV5Y0TzuhSJHwiH4hEtC1I42mMS0g==}
    engines: {node: '>=18'}
    cpu: [x64]
    os: [win32]

  '@floating-ui/core@1.7.1':
    resolution: {integrity: sha512-azI0DrjMMfIug/ExbBaeDVJXcY0a7EPvPjb2xAJPa4HeimBX+Z18HK8QQR3jb6356SnDDdxx+hinMLcJEDdOjw==}

  '@floating-ui/dom@1.7.1':
    resolution: {integrity: sha512-cwsmW/zyw5ltYTUeeYJ60CnQuPqmGwuGVhG9w0PRaRKkAyi38BT5CKrpIbb+jtahSwUl04cWzSx9ZOIxeS6RsQ==}

  '@floating-ui/react-dom@2.1.3':
    resolution: {integrity: sha512-huMBfiU9UnQ2oBwIhgzyIiSpVgvlDstU8CX0AF+wS+KzmYMs0J2a3GwuFHV1Lz+jlrQGeC1fF+Nv0QoumyV0bA==}
    peerDependencies:
      react: '>=16.8.0'
      react-dom: '>=16.8.0'

  '@floating-ui/utils@0.2.9':
    resolution: {integrity: sha512-MDWhGtE+eHw5JW7lq4qhc5yRLS11ERl1c7Z6Xd0a58DozHES6EnNNwUWbMiG4J9Cgj053Bhk8zvlhFYKVhULwg==}

  '@hexagon/base64@1.1.28':
    resolution: {integrity: sha512-lhqDEAvWixy3bZ+UOYbPwUbBkwBq5C1LAJ/xPC8Oi+lL54oyakv/npbA0aU2hgCsx/1NUd4IBvV03+aUBWxerw==}

  '@hookform/resolvers@5.1.1':
    resolution: {integrity: sha512-J/NVING3LMAEvexJkyTLjruSm7aOFx7QX21pzkiJfMoNG0wl5aFEjLTl7ay7IQb9EWY6AkrBy7tHL2Alijpdcg==}
    peerDependencies:
      react-hook-form: ^7.55.0

  '@img/sharp-darwin-arm64@0.34.2':
    resolution: {integrity: sha512-OfXHZPppddivUJnqyKoi5YVeHRkkNE2zUFT2gbpKxp/JZCFYEYubnMg+gOp6lWfasPrTS+KPosKqdI+ELYVDtg==}
    engines: {node: ^18.17.0 || ^20.3.0 || >=21.0.0}
    cpu: [arm64]
    os: [darwin]

  '@img/sharp-darwin-x64@0.34.2':
    resolution: {integrity: sha512-dYvWqmjU9VxqXmjEtjmvHnGqF8GrVjM2Epj9rJ6BUIXvk8slvNDJbhGFvIoXzkDhrJC2jUxNLz/GUjjvSzfw+g==}
    engines: {node: ^18.17.0 || ^20.3.0 || >=21.0.0}
    cpu: [x64]
    os: [darwin]

  '@img/sharp-libvips-darwin-arm64@1.1.0':
    resolution: {integrity: sha512-HZ/JUmPwrJSoM4DIQPv/BfNh9yrOA8tlBbqbLz4JZ5uew2+o22Ik+tHQJcih7QJuSa0zo5coHTfD5J8inqj9DA==}
    cpu: [arm64]
    os: [darwin]

  '@img/sharp-libvips-darwin-x64@1.1.0':
    resolution: {integrity: sha512-Xzc2ToEmHN+hfvsl9wja0RlnXEgpKNmftriQp6XzY/RaSfwD9th+MSh0WQKzUreLKKINb3afirxW7A0fz2YWuQ==}
    cpu: [x64]
    os: [darwin]

  '@img/sharp-libvips-linux-arm64@1.1.0':
    resolution: {integrity: sha512-IVfGJa7gjChDET1dK9SekxFFdflarnUB8PwW8aGwEoF3oAsSDuNUTYS+SKDOyOJxQyDC1aPFMuRYLoDInyV9Ew==}
    cpu: [arm64]
    os: [linux]

  '@img/sharp-libvips-linux-arm@1.1.0':
    resolution: {integrity: sha512-s8BAd0lwUIvYCJyRdFqvsj+BJIpDBSxs6ivrOPm/R7piTs5UIwY5OjXrP2bqXC9/moGsyRa37eYWYCOGVXxVrA==}
    cpu: [arm]
    os: [linux]

  '@img/sharp-libvips-linux-ppc64@1.1.0':
    resolution: {integrity: sha512-tiXxFZFbhnkWE2LA8oQj7KYR+bWBkiV2nilRldT7bqoEZ4HiDOcePr9wVDAZPi/Id5fT1oY9iGnDq20cwUz8lQ==}
    cpu: [ppc64]
    os: [linux]

  '@img/sharp-libvips-linux-s390x@1.1.0':
    resolution: {integrity: sha512-xukSwvhguw7COyzvmjydRb3x/09+21HykyapcZchiCUkTThEQEOMtBj9UhkaBRLuBrgLFzQ2wbxdeCCJW/jgJA==}
    cpu: [s390x]
    os: [linux]

  '@img/sharp-libvips-linux-x64@1.1.0':
    resolution: {integrity: sha512-yRj2+reB8iMg9W5sULM3S74jVS7zqSzHG3Ol/twnAAkAhnGQnpjj6e4ayUz7V+FpKypwgs82xbRdYtchTTUB+Q==}
    cpu: [x64]
    os: [linux]

  '@img/sharp-libvips-linuxmusl-arm64@1.1.0':
    resolution: {integrity: sha512-jYZdG+whg0MDK+q2COKbYidaqW/WTz0cc1E+tMAusiDygrM4ypmSCjOJPmFTvHHJ8j/6cAGyeDWZOsK06tP33w==}
    cpu: [arm64]
    os: [linux]

  '@img/sharp-libvips-linuxmusl-x64@1.1.0':
    resolution: {integrity: sha512-wK7SBdwrAiycjXdkPnGCPLjYb9lD4l6Ze2gSdAGVZrEL05AOUJESWU2lhlC+Ffn5/G+VKuSm6zzbQSzFX/P65A==}
    cpu: [x64]
    os: [linux]

  '@img/sharp-linux-arm64@0.34.2':
    resolution: {integrity: sha512-D8n8wgWmPDakc83LORcfJepdOSN6MvWNzzz2ux0MnIbOqdieRZwVYY32zxVx+IFUT8er5KPcyU3XXsn+GzG/0Q==}
    engines: {node: ^18.17.0 || ^20.3.0 || >=21.0.0}
    cpu: [arm64]
    os: [linux]

  '@img/sharp-linux-arm@0.34.2':
    resolution: {integrity: sha512-0DZzkvuEOqQUP9mo2kjjKNok5AmnOr1jB2XYjkaoNRwpAYMDzRmAqUIa1nRi58S2WswqSfPOWLNOr0FDT3H5RQ==}
    engines: {node: ^18.17.0 || ^20.3.0 || >=21.0.0}
    cpu: [arm]
    os: [linux]

  '@img/sharp-linux-s390x@0.34.2':
    resolution: {integrity: sha512-EGZ1xwhBI7dNISwxjChqBGELCWMGDvmxZXKjQRuqMrakhO8QoMgqCrdjnAqJq/CScxfRn+Bb7suXBElKQpPDiw==}
    engines: {node: ^18.17.0 || ^20.3.0 || >=21.0.0}
    cpu: [s390x]
    os: [linux]

  '@img/sharp-linux-x64@0.34.2':
    resolution: {integrity: sha512-sD7J+h5nFLMMmOXYH4DD9UtSNBD05tWSSdWAcEyzqW8Cn5UxXvsHAxmxSesYUsTOBmUnjtxghKDl15EvfqLFbQ==}
    engines: {node: ^18.17.0 || ^20.3.0 || >=21.0.0}
    cpu: [x64]
    os: [linux]

  '@img/sharp-linuxmusl-arm64@0.34.2':
    resolution: {integrity: sha512-NEE2vQ6wcxYav1/A22OOxoSOGiKnNmDzCYFOZ949xFmrWZOVII1Bp3NqVVpvj+3UeHMFyN5eP/V5hzViQ5CZNA==}
    engines: {node: ^18.17.0 || ^20.3.0 || >=21.0.0}
    cpu: [arm64]
    os: [linux]

  '@img/sharp-linuxmusl-x64@0.34.2':
    resolution: {integrity: sha512-DOYMrDm5E6/8bm/yQLCWyuDJwUnlevR8xtF8bs+gjZ7cyUNYXiSf/E8Kp0Ss5xasIaXSHzb888V1BE4i1hFhAA==}
    engines: {node: ^18.17.0 || ^20.3.0 || >=21.0.0}
    cpu: [x64]
    os: [linux]

  '@img/sharp-wasm32@0.34.2':
    resolution: {integrity: sha512-/VI4mdlJ9zkaq53MbIG6rZY+QRN3MLbR6usYlgITEzi4Rpx5S6LFKsycOQjkOGmqTNmkIdLjEvooFKwww6OpdQ==}
    engines: {node: ^18.17.0 || ^20.3.0 || >=21.0.0}
    cpu: [wasm32]

  '@img/sharp-win32-arm64@0.34.2':
    resolution: {integrity: sha512-cfP/r9FdS63VA5k0xiqaNaEoGxBg9k7uE+RQGzuK9fHt7jib4zAVVseR9LsE4gJcNWgT6APKMNnCcnyOtmSEUQ==}
    engines: {node: ^18.17.0 || ^20.3.0 || >=21.0.0}
    cpu: [arm64]
    os: [win32]

  '@img/sharp-win32-ia32@0.34.2':
    resolution: {integrity: sha512-QLjGGvAbj0X/FXl8n1WbtQ6iVBpWU7JO94u/P2M4a8CFYsvQi4GW2mRy/JqkRx0qpBzaOdKJKw8uc930EX2AHw==}
    engines: {node: ^18.17.0 || ^20.3.0 || >=21.0.0}
    cpu: [ia32]
    os: [win32]

  '@img/sharp-win32-x64@0.34.2':
    resolution: {integrity: sha512-aUdT6zEYtDKCaxkofmmJDJYGCf0+pJg3eU9/oBuqvEeoB9dKI6ZLc/1iLJCTuJQDO4ptntAlkUmHgGjyuobZbw==}
    engines: {node: ^18.17.0 || ^20.3.0 || >=21.0.0}
    cpu: [x64]
    os: [win32]

  '@isaacs/fs-minipass@4.0.1':
    resolution: {integrity: sha512-wgm9Ehl2jpeqP3zw/7mo3kRHFp5MEDhqAdwy1fTGkHAwnkGOVsgpvQhL8B5n1qlb01jV3n/bI0ZfZp5lWA1k4w==}
    engines: {node: '>=18.0.0'}

  '@isaacs/ttlcache@1.4.1':
    resolution: {integrity: sha512-RQgQ4uQ+pLbqXfOmieB91ejmLwvSgv9nLx6sT6sD83s7umBypgg+OIBOBbEUiJXrfpnp9j0mRhYYdzp9uqq3lA==}
    engines: {node: '>=12'}

  '@istanbuljs/load-nyc-config@1.1.0':
    resolution: {integrity: sha512-VjeHSlIzpv/NyD3N0YuHfXOPDIixcA1q2ZV98wsMqcYlPmv2n3Yb2lYP9XMElnaFVXg5A7YLTeLu6V84uQDjmQ==}
    engines: {node: '>=8'}

  '@istanbuljs/schema@0.1.3':
    resolution: {integrity: sha512-ZXRY4jNvVgSVQ8DL3LTcakaAtXwTVUxE81hslsyD2AtoXW/wVob10HkOJ1X/pAlcI7D+2YoZKg5do8G/w6RYgA==}
    engines: {node: '>=8'}

  '@jest/create-cache-key-function@29.7.0':
    resolution: {integrity: sha512-4QqS3LY5PBmTRHj9sAg1HLoPzqAI0uOX6wI/TRqHIcOxlFidy6YEmCQJk6FSZjNLGCeubDMfmkWL+qaLKhSGQA==}
    engines: {node: ^14.15.0 || ^16.10.0 || >=18.0.0}

  '@jest/environment@29.7.0':
    resolution: {integrity: sha512-aQIfHDq33ExsN4jP1NWGXhxgQ/wixs60gDiKO+XVMd8Mn0NWPWgc34ZQDTb2jKaUWQ7MuwoitXAsN2XVXNMpAw==}
    engines: {node: ^14.15.0 || ^16.10.0 || >=18.0.0}

  '@jest/fake-timers@29.7.0':
    resolution: {integrity: sha512-q4DH1Ha4TTFPdxLsqDXK1d3+ioSL7yL5oCMJZgDYm6i+6CygW5E5xVr/D1HdsGxjt1ZWSfUAs9OxSB/BNelWrQ==}
    engines: {node: ^14.15.0 || ^16.10.0 || >=18.0.0}

  '@jest/schemas@29.6.3':
    resolution: {integrity: sha512-mo5j5X+jIZmJQveBKeS/clAueipV7KgiX1vMgCxam1RNYiqE1w62n0/tJJnHtjW8ZHcQco5gY85jA3mi0L+nSA==}
    engines: {node: ^14.15.0 || ^16.10.0 || >=18.0.0}

  '@jest/transform@29.7.0':
    resolution: {integrity: sha512-ok/BTPFzFKVMwO5eOHRrvnBVHdRy9IrsrW1GpMaQ9MCnilNLXQKmAX8s1YXDFaai9xJpac2ySzV0YeRRECr2Vw==}
    engines: {node: ^14.15.0 || ^16.10.0 || >=18.0.0}

  '@jest/types@29.6.3':
    resolution: {integrity: sha512-u3UPsIilWKOM3F9CXtrG8LEJmNxwoCQC/XVj4IKYXvvpx7QIi/Kg1LI5uDmDpKlac62NUtX7eLjRh+jVZcLOzw==}
    engines: {node: ^14.15.0 || ^16.10.0 || >=18.0.0}

  '@jridgewell/gen-mapping@0.3.8':
    resolution: {integrity: sha512-imAbBGkb+ebQyxKgzv5Hu2nmROxoDOXHh80evxdoXNOrvAnVx7zimzc1Oo5h9RlfV4vPXaE2iM5pOFbvOCClWA==}
    engines: {node: '>=6.0.0'}

  '@jridgewell/resolve-uri@3.1.2':
    resolution: {integrity: sha512-bRISgCIjP20/tbWSPWMEi54QVPRZExkuD9lJL+UIxUKtwVJA8wW1Trb1jMs1RFXo1CBTNZ/5hpC9QvmKWdopKw==}
    engines: {node: '>=6.0.0'}

  '@jridgewell/set-array@1.2.1':
    resolution: {integrity: sha512-R8gLRTZeyp03ymzP/6Lil/28tGeGEzhx1q2k703KGWRAI1VdvPIXdG70VJc2pAMw3NA6JKL5hhFu1sJX0Mnn/A==}
    engines: {node: '>=6.0.0'}

  '@jridgewell/source-map@0.3.6':
    resolution: {integrity: sha512-1ZJTZebgqllO79ue2bm3rIGud/bOe0pP5BjSRCRxxYkEZS8STV7zN84UBbiYu7jy+eCKSnVIUgoWWE/tt+shMQ==}

  '@jridgewell/sourcemap-codec@1.5.0':
    resolution: {integrity: sha512-gv3ZRaISU3fjPAgNsriBRqGWQL6quFx04YMPW/zD8XMLsU32mhCCbfbO6KZFLjvYpCZ8zyDEgqsgf+PwPaM7GQ==}

  '@jridgewell/trace-mapping@0.3.25':
    resolution: {integrity: sha512-vNk6aEwybGtawWmy/PzwnGDOjCkLWSD2wqvjGGAgOAwCGWySYXfYoxt00IJkTF+8Lb57DwOb3Aa0o9CApepiYQ==}

  '@levischuck/tiny-cbor@0.2.11':
    resolution: {integrity: sha512-llBRm4dT4Z89aRsm6u2oEZ8tfwL/2l6BwpZ7JcyieouniDECM5AqNgr/y08zalEIvW3RSK4upYyybDcmjXqAow==}

  '@lottiefiles/dotlottie-react@0.14.1':
    resolution: {integrity: sha512-bLZ85h9LzsV6kLrPm9vNhw+OdPemo0AY5PH4bUSnJxRt6ksCUZyHn4PZdTUV7tdCLOyX8fkwqICD+t2/yXkQeA==}
    peerDependencies:
      react: ^17 || ^18 || ^19

  '@lottiefiles/dotlottie-web@0.46.0':
    resolution: {integrity: sha512-wirTuVcR/cu9HTckgrXjQggeO4sap4QPBLWDUyBDEQJugY3CLHm4lECrDtLBtIzUJZXTeyidvTOY9lZIQ5qdTw==}

  '@neondatabase/serverless@1.0.1':
    resolution: {integrity: sha512-O6yC5TT0jbw86VZVkmnzCZJB0hfxBl0JJz6f+3KHoZabjb/X08r9eFA+vuY06z1/qaovykvdkrXYq3SPUuvogA==}
    engines: {node: '>=19.0.0'}

  '@next/env@15.3.3':
    resolution: {integrity: sha512-OdiMrzCl2Xi0VTjiQQUK0Xh7bJHnOuET2s+3V+Y40WJBAXrJeGA3f+I8MZJ/YQ3mVGi5XGR1L66oFlgqXhQ4Vw==}

  '@next/swc-darwin-arm64@15.3.3':
    resolution: {integrity: sha512-WRJERLuH+O3oYB4yZNVahSVFmtxRNjNF1I1c34tYMoJb0Pve+7/RaLAJJizyYiFhjYNGHRAE1Ri2Fd23zgDqhg==}
    engines: {node: '>= 10'}
    cpu: [arm64]
    os: [darwin]

  '@next/swc-darwin-x64@15.3.3':
    resolution: {integrity: sha512-XHdzH/yBc55lu78k/XwtuFR/ZXUTcflpRXcsu0nKmF45U96jt1tsOZhVrn5YH+paw66zOANpOnFQ9i6/j+UYvw==}
    engines: {node: '>= 10'}
    cpu: [x64]
    os: [darwin]

  '@next/swc-linux-arm64-gnu@15.3.3':
    resolution: {integrity: sha512-VZ3sYL2LXB8znNGcjhocikEkag/8xiLgnvQts41tq6i+wql63SMS1Q6N8RVXHw5pEUjiof+II3HkDd7GFcgkzw==}
    engines: {node: '>= 10'}
    cpu: [arm64]
    os: [linux]

  '@next/swc-linux-arm64-musl@15.3.3':
    resolution: {integrity: sha512-h6Y1fLU4RWAp1HPNJWDYBQ+e3G7sLckyBXhmH9ajn8l/RSMnhbuPBV/fXmy3muMcVwoJdHL+UtzRzs0nXOf9SA==}
    engines: {node: '>= 10'}
    cpu: [arm64]
    os: [linux]

  '@next/swc-linux-x64-gnu@15.3.3':
    resolution: {integrity: sha512-jJ8HRiF3N8Zw6hGlytCj5BiHyG/K+fnTKVDEKvUCyiQ/0r5tgwO7OgaRiOjjRoIx2vwLR+Rz8hQoPrnmFbJdfw==}
    engines: {node: '>= 10'}
    cpu: [x64]
    os: [linux]

  '@next/swc-linux-x64-musl@15.3.3':
    resolution: {integrity: sha512-HrUcTr4N+RgiiGn3jjeT6Oo208UT/7BuTr7K0mdKRBtTbT4v9zJqCDKO97DUqqoBK1qyzP1RwvrWTvU6EPh/Cw==}
    engines: {node: '>= 10'}
    cpu: [x64]
    os: [linux]

  '@next/swc-win32-arm64-msvc@15.3.3':
    resolution: {integrity: sha512-SxorONgi6K7ZUysMtRF3mIeHC5aA3IQLmKFQzU0OuhuUYwpOBc1ypaLJLP5Bf3M9k53KUUUj4vTPwzGvl/NwlQ==}
    engines: {node: '>= 10'}
    cpu: [arm64]
    os: [win32]

  '@next/swc-win32-x64-msvc@15.3.3':
    resolution: {integrity: sha512-4QZG6F8enl9/S2+yIiOiju0iCTFd93d8VC1q9LZS4p/Xuk81W2QDjCFeoogmrWWkAD59z8ZxepBQap2dKS5ruw==}
    engines: {node: '>= 10'}
    cpu: [x64]
    os: [win32]

  '@noble/ciphers@0.6.0':
    resolution: {integrity: sha512-mIbq/R9QXk5/cTfESb1OKtyFnk7oc1Om/8onA1158K9/OZUQFDEVy55jVTato+xmp3XX6F6Qh0zz0Nc1AxAlRQ==}

  '@noble/hashes@1.8.0':
    resolution: {integrity: sha512-jCs9ldd7NwzpgXDIf6P3+NrHh9/sD6CQdxHyjQI+h/6rDNo88ypBxxz45UDuZHz9r3tNz7N/VInSVoVdtXEI4A==}
    engines: {node: ^14.21.3 || >=16}

  '@opentelemetry/api@1.9.0':
    resolution: {integrity: sha512-3giAOQvZiH5F9bMlMiv8+GSPMeqg0dbaeo58/0SlA9sxSqZhnUtxzX9/2FzyhS9sWQf5S0GJE0AKBrFqjpeYcg==}
    engines: {node: '>=8.0.0'}

  '@peculiar/asn1-android@2.3.16':
    resolution: {integrity: sha512-a1viIv3bIahXNssrOIkXZIlI2ePpZaNmR30d4aBL99mu2rO+mT9D6zBsp7H6eROWGtmwv0Ionp5olJurIo09dw==}

  '@peculiar/asn1-ecc@2.3.15':
    resolution: {integrity: sha512-/HtR91dvgog7z/WhCVdxZJ/jitJuIu8iTqiyWVgRE9Ac5imt2sT/E4obqIVGKQw7PIy+X6i8lVBoT6wC73XUgA==}

  '@peculiar/asn1-rsa@2.3.15':
    resolution: {integrity: sha512-p6hsanvPhexRtYSOHihLvUUgrJ8y0FtOM97N5UEpC+VifFYyZa0iZ5cXjTkZoDwxJ/TTJ1IJo3HVTB2JJTpXvg==}

  '@peculiar/asn1-schema@2.3.15':
    resolution: {integrity: sha512-QPeD8UA8axQREpgR5UTAfu2mqQmm97oUqahDtNdBcfj3qAnoXzFdQW+aNf/tD2WVXF8Fhmftxoj0eMIT++gX2w==}

  '@peculiar/asn1-x509@2.3.15':
    resolution: {integrity: sha512-0dK5xqTqSLaxv1FHXIcd4Q/BZNuopg+u1l23hT9rOmQ1g4dNtw0g/RnEi+TboB0gOwGtrWn269v27cMgchFIIg==}

  '@radix-ui/primitive@1.1.2':
    resolution: {integrity: sha512-XnbHrrprsNqZKQhStrSwgRUQzoCI1glLzdw79xiZPoofhGICeZRSQ3dIxAKH1gb3OHfNf4d6f+vAv3kil2eggA==}

  '@radix-ui/react-arrow@1.1.7':
    resolution: {integrity: sha512-F+M1tLhO+mlQaOWspE8Wstg+z6PwxwRd8oQ8IXceWz92kfAmalTRf0EjrouQeo7QssEPfCn05B4Ihs1K9WQ/7w==}
    peerDependencies:
      '@types/react': '*'
      '@types/react-dom': '*'
      react: ^16.8 || ^17.0 || ^18.0 || ^19.0 || ^19.0.0-rc
      react-dom: ^16.8 || ^17.0 || ^18.0 || ^19.0 || ^19.0.0-rc
    peerDependenciesMeta:
      '@types/react':
        optional: true
      '@types/react-dom':
        optional: true

  '@radix-ui/react-compose-refs@1.1.2':
    resolution: {integrity: sha512-z4eqJvfiNnFMHIIvXP3CY57y2WJs5g2v3X0zm9mEJkrkNv4rDxu+sg9Jh8EkXyeqBkB7SOcboo9dMVqhyrACIg==}
    peerDependencies:
      '@types/react': '*'
      react: ^16.8 || ^17.0 || ^18.0 || ^19.0 || ^19.0.0-rc
    peerDependenciesMeta:
      '@types/react':
        optional: true

  '@radix-ui/react-context@1.1.2':
    resolution: {integrity: sha512-jCi/QKUM2r1Ju5a3J64TH2A5SpKAgh0LpknyqdQ4m6DCV0xJ2HG1xARRwNGPQfi1SLdLWZ1OJz6F4OMBBNiGJA==}
    peerDependencies:
      '@types/react': '*'
      react: ^16.8 || ^17.0 || ^18.0 || ^19.0 || ^19.0.0-rc
    peerDependenciesMeta:
      '@types/react':
        optional: true

  '@radix-ui/react-dialog@1.1.14':
    resolution: {integrity: sha512-+CpweKjqpzTmwRwcYECQcNYbI8V9VSQt0SNFKeEBLgfucbsLssU6Ppq7wUdNXEGb573bMjFhVjKVll8rmV6zMw==}
    peerDependencies:
      '@types/react': '*'
      '@types/react-dom': '*'
      react: ^16.8 || ^17.0 || ^18.0 || ^19.0 || ^19.0.0-rc
      react-dom: ^16.8 || ^17.0 || ^18.0 || ^19.0 || ^19.0.0-rc
    peerDependenciesMeta:
      '@types/react':
        optional: true
      '@types/react-dom':
        optional: true

  '@radix-ui/react-dismissable-layer@1.1.10':
    resolution: {integrity: sha512-IM1zzRV4W3HtVgftdQiiOmA0AdJlCtMLe00FXaHwgt3rAnNsIyDqshvkIW3hj/iu5hu8ERP7KIYki6NkqDxAwQ==}
    peerDependencies:
      '@types/react': '*'
      '@types/react-dom': '*'
      react: ^16.8 || ^17.0 || ^18.0 || ^19.0 || ^19.0.0-rc
      react-dom: ^16.8 || ^17.0 || ^18.0 || ^19.0 || ^19.0.0-rc
    peerDependenciesMeta:
      '@types/react':
        optional: true
      '@types/react-dom':
        optional: true

  '@radix-ui/react-focus-guards@1.1.2':
    resolution: {integrity: sha512-fyjAACV62oPV925xFCrH8DR5xWhg9KYtJT4s3u54jxp+L/hbpTY2kIeEFFbFe+a/HCE94zGQMZLIpVTPVZDhaA==}
    peerDependencies:
      '@types/react': '*'
      react: ^16.8 || ^17.0 || ^18.0 || ^19.0 || ^19.0.0-rc
    peerDependenciesMeta:
      '@types/react':
        optional: true

  '@radix-ui/react-focus-scope@1.1.7':
    resolution: {integrity: sha512-t2ODlkXBQyn7jkl6TNaw/MtVEVvIGelJDCG41Okq/KwUsJBwQ4XVZsHAVUkK4mBv3ewiAS3PGuUWuY2BoK4ZUw==}
    peerDependencies:
      '@types/react': '*'
      '@types/react-dom': '*'
      react: ^16.8 || ^17.0 || ^18.0 || ^19.0 || ^19.0.0-rc
      react-dom: ^16.8 || ^17.0 || ^18.0 || ^19.0 || ^19.0.0-rc
    peerDependenciesMeta:
      '@types/react':
        optional: true
      '@types/react-dom':
        optional: true

  '@radix-ui/react-id@1.1.1':
    resolution: {integrity: sha512-kGkGegYIdQsOb4XjsfM97rXsiHaBwco+hFI66oO4s9LU+PLAC5oJ7khdOVFxkhsmlbpUqDAvXw11CluXP+jkHg==}
    peerDependencies:
      '@types/react': '*'
      react: ^16.8 || ^17.0 || ^18.0 || ^19.0 || ^19.0.0-rc
    peerDependenciesMeta:
      '@types/react':
        optional: true

  '@radix-ui/react-label@2.1.7':
    resolution: {integrity: sha512-YT1GqPSL8kJn20djelMX7/cTRp/Y9w5IZHvfxQTVHrOqa2yMl7i/UfMqKRU5V7mEyKTrUVgJXhNQPVCG8PBLoQ==}
    peerDependencies:
      '@types/react': '*'
      '@types/react-dom': '*'
      react: ^16.8 || ^17.0 || ^18.0 || ^19.0 || ^19.0.0-rc
      react-dom: ^16.8 || ^17.0 || ^18.0 || ^19.0 || ^19.0.0-rc
    peerDependenciesMeta:
      '@types/react':
        optional: true
      '@types/react-dom':
        optional: true

  '@radix-ui/react-popover@1.1.14':
    resolution: {integrity: sha512-ODz16+1iIbGUfFEfKx2HTPKizg2MN39uIOV8MXeHnmdd3i/N9Wt7vU46wbHsqA0xoaQyXVcs0KIlBdOA2Y95bw==}
    peerDependencies:
      '@types/react': '*'
      '@types/react-dom': '*'
      react: ^16.8 || ^17.0 || ^18.0 || ^19.0 || ^19.0.0-rc
      react-dom: ^16.8 || ^17.0 || ^18.0 || ^19.0 || ^19.0.0-rc
    peerDependenciesMeta:
      '@types/react':
        optional: true
      '@types/react-dom':
        optional: true

  '@radix-ui/react-popper@1.2.7':
    resolution: {integrity: sha512-IUFAccz1JyKcf/RjB552PlWwxjeCJB8/4KxT7EhBHOJM+mN7LdW+B3kacJXILm32xawcMMjb2i0cIZpo+f9kiQ==}
    peerDependencies:
      '@types/react': '*'
      '@types/react-dom': '*'
      react: ^16.8 || ^17.0 || ^18.0 || ^19.0 || ^19.0.0-rc
      react-dom: ^16.8 || ^17.0 || ^18.0 || ^19.0 || ^19.0.0-rc
    peerDependenciesMeta:
      '@types/react':
        optional: true
      '@types/react-dom':
        optional: true

  '@radix-ui/react-portal@1.1.9':
    resolution: {integrity: sha512-bpIxvq03if6UNwXZ+HTK71JLh4APvnXntDc6XOX8UVq4XQOVl7lwok0AvIl+b8zgCw3fSaVTZMpAPPagXbKmHQ==}
    peerDependencies:
      '@types/react': '*'
      '@types/react-dom': '*'
      react: ^16.8 || ^17.0 || ^18.0 || ^19.0 || ^19.0.0-rc
      react-dom: ^16.8 || ^17.0 || ^18.0 || ^19.0 || ^19.0.0-rc
    peerDependenciesMeta:
      '@types/react':
        optional: true
      '@types/react-dom':
        optional: true

  '@radix-ui/react-presence@1.1.4':
    resolution: {integrity: sha512-ueDqRbdc4/bkaQT3GIpLQssRlFgWaL/U2z/S31qRwwLWoxHLgry3SIfCwhxeQNbirEUXFa+lq3RL3oBYXtcmIA==}
    peerDependencies:
      '@types/react': '*'
      '@types/react-dom': '*'
      react: ^16.8 || ^17.0 || ^18.0 || ^19.0 || ^19.0.0-rc
      react-dom: ^16.8 || ^17.0 || ^18.0 || ^19.0 || ^19.0.0-rc
    peerDependenciesMeta:
      '@types/react':
        optional: true
      '@types/react-dom':
        optional: true

  '@radix-ui/react-primitive@2.1.3':
    resolution: {integrity: sha512-m9gTwRkhy2lvCPe6QJp4d3G1TYEUHn/FzJUtq9MjH46an1wJU+GdoGC5VLof8RX8Ft/DlpshApkhswDLZzHIcQ==}
    peerDependencies:
      '@types/react': '*'
      '@types/react-dom': '*'
      react: ^16.8 || ^17.0 || ^18.0 || ^19.0 || ^19.0.0-rc
      react-dom: ^16.8 || ^17.0 || ^18.0 || ^19.0 || ^19.0.0-rc
    peerDependenciesMeta:
      '@types/react':
        optional: true
      '@types/react-dom':
        optional: true

  '@radix-ui/react-slot@1.2.3':
    resolution: {integrity: sha512-aeNmHnBxbi2St0au6VBVC7JXFlhLlOnvIIlePNniyUNAClzmtAUEY8/pBiK3iHjufOlwA+c20/8jngo7xcrg8A==}
    peerDependencies:
      '@types/react': '*'
      react: ^16.8 || ^17.0 || ^18.0 || ^19.0 || ^19.0.0-rc
    peerDependenciesMeta:
      '@types/react':
        optional: true

  '@radix-ui/react-use-callback-ref@1.1.1':
    resolution: {integrity: sha512-FkBMwD+qbGQeMu1cOHnuGB6x4yzPjho8ap5WtbEJ26umhgqVXbhekKUQO+hZEL1vU92a3wHwdp0HAcqAUF5iDg==}
    peerDependencies:
      '@types/react': '*'
      react: ^16.8 || ^17.0 || ^18.0 || ^19.0 || ^19.0.0-rc
    peerDependenciesMeta:
      '@types/react':
        optional: true

  '@radix-ui/react-use-controllable-state@1.2.2':
    resolution: {integrity: sha512-BjasUjixPFdS+NKkypcyyN5Pmg83Olst0+c6vGov0diwTEo6mgdqVR6hxcEgFuh4QrAs7Rc+9KuGJ9TVCj0Zzg==}
    peerDependencies:
      '@types/react': '*'
      react: ^16.8 || ^17.0 || ^18.0 || ^19.0 || ^19.0.0-rc
    peerDependenciesMeta:
      '@types/react':
        optional: true

  '@radix-ui/react-use-effect-event@0.0.2':
    resolution: {integrity: sha512-Qp8WbZOBe+blgpuUT+lw2xheLP8q0oatc9UpmiemEICxGvFLYmHm9QowVZGHtJlGbS6A6yJ3iViad/2cVjnOiA==}
    peerDependencies:
      '@types/react': '*'
      react: ^16.8 || ^17.0 || ^18.0 || ^19.0 || ^19.0.0-rc
    peerDependenciesMeta:
      '@types/react':
        optional: true

  '@radix-ui/react-use-escape-keydown@1.1.1':
    resolution: {integrity: sha512-Il0+boE7w/XebUHyBjroE+DbByORGR9KKmITzbR7MyQ4akpORYP/ZmbhAr0DG7RmmBqoOnZdy2QlvajJ2QA59g==}
    peerDependencies:
      '@types/react': '*'
      react: ^16.8 || ^17.0 || ^18.0 || ^19.0 || ^19.0.0-rc
    peerDependenciesMeta:
      '@types/react':
        optional: true

  '@radix-ui/react-use-layout-effect@1.1.1':
    resolution: {integrity: sha512-RbJRS4UWQFkzHTTwVymMTUv8EqYhOp8dOOviLj2ugtTiXRaRQS7GLGxZTLL1jWhMeoSCf5zmcZkqTl9IiYfXcQ==}
    peerDependencies:
      '@types/react': '*'
      react: ^16.8 || ^17.0 || ^18.0 || ^19.0 || ^19.0.0-rc
    peerDependenciesMeta:
      '@types/react':
        optional: true

  '@radix-ui/react-use-rect@1.1.1':
    resolution: {integrity: sha512-QTYuDesS0VtuHNNvMh+CjlKJ4LJickCMUAqjlE3+j8w+RlRpwyX3apEQKGFzbZGdo7XNG1tXa+bQqIE7HIXT2w==}
    peerDependencies:
      '@types/react': '*'
      react: ^16.8 || ^17.0 || ^18.0 || ^19.0 || ^19.0.0-rc
    peerDependenciesMeta:
      '@types/react':
        optional: true

  '@radix-ui/react-use-size@1.1.1':
    resolution: {integrity: sha512-ewrXRDTAqAXlkl6t/fkXWNAhFX9I+CkKlw6zjEwk86RSPKwZr3xpBRso655aqYafwtnbpHLj6toFzmd6xdVptQ==}
    peerDependencies:
      '@types/react': '*'
      react: ^16.8 || ^17.0 || ^18.0 || ^19.0 || ^19.0.0-rc
    peerDependenciesMeta:
      '@types/react':
        optional: true

  '@radix-ui/rect@1.1.1':
    resolution: {integrity: sha512-HPwpGIzkl28mWyZqG52jiqDJ12waP11Pa1lGoiyUkIEuMLBP0oeK/C89esbXrxsky5we7dfd8U58nm0SgAWpVw==}

  '@react-native/assets-registry@0.80.0':
    resolution: {integrity: sha512-MlScsKAz99zoYghe5Rf5mUqsqz2rMB02640NxtPtBMSHNdGxxRlWu/pp1bFexDa1DYJwyIjnLgt3Z/Y90ikHfw==}
    engines: {node: '>=18'}

  '@react-native/codegen@0.80.0':
    resolution: {integrity: sha512-X9TsPgytoUkNrQjzAZh4dXa4AuouvYT0NzYyvnjw1ry4LESCZtKba+eY4x3+M30WPR52zjgu+UFL//14BSdCCA==}
    engines: {node: '>=18'}
    peerDependencies:
      '@babel/core': '*'

  '@react-native/community-cli-plugin@0.80.0':
    resolution: {integrity: sha512-uadfVvzZfz5tGpqwslL12i+rELK9m6cLhtqICX0JQvS7Bu12PJwrozhKzEzIYwN9i3wl2dWrKDUr08izt7S9Iw==}
    engines: {node: '>=18'}
    peerDependencies:
      '@react-native-community/cli': '*'
    peerDependenciesMeta:
      '@react-native-community/cli':
        optional: true

  '@react-native/debugger-frontend@0.80.0':
    resolution: {integrity: sha512-lpu9Z3xtKUaKFvEcm5HSgo1KGfkDa/W3oZHn22Zy0WQ9MiOu2/ar1txgd1wjkoNiK/NethKcRdCN7mqnc6y2mA==}
    engines: {node: '>=18'}

  '@react-native/dev-middleware@0.80.0':
    resolution: {integrity: sha512-lLyTnJ687A5jF3fn8yR/undlCis3FG+N/apQ+Q0Lcl+GV6FsZs0U5H28YmL6lZtjOj4TLek6uGPMPmZasHx7cQ==}
    engines: {node: '>=18'}

  '@react-native/gradle-plugin@0.80.0':
    resolution: {integrity: sha512-drmS68rabSMOuDD+YsAY2luNT8br82ycodSDORDqAg7yWQcieHMp4ZUOcdOi5iW+JCqobablT/b6qxcrBg+RaA==}
    engines: {node: '>=18'}

  '@react-native/js-polyfills@0.80.0':
    resolution: {integrity: sha512-dMX7IcBuwghySTgIeK8q03tYz/epg5ScGmJEfBQAciuhzMDMV1LBR/9wwdgD73EXM/133yC5A+TlHb3KQil4Ew==}
    engines: {node: '>=18'}

  '@react-native/normalize-colors@0.80.0':
    resolution: {integrity: sha512-bJZDSopadjJxMDvysc634eTfLL4w7cAx5diPe14Ez5l+xcKjvpfofS/1Ja14DlgdMJhxGd03MTXlrxoWust3zg==}

  '@react-native/virtualized-lists@0.80.0':
    resolution: {integrity: sha512-d9zZdPS/ZRexVAkxo1eRp85U7XnnEpXA1ZpSomRKxBuStYKky1YohfEX5YD5MhphemKK24tT7JR4UhaLlmeX8Q==}
    engines: {node: '>=18'}
    peerDependencies:
      '@types/react': ^19.0.0
      react: '*'
      react-native: '*'
    peerDependenciesMeta:
      '@types/react':
        optional: true

  '@rollup/rollup-android-arm-eabi@4.44.0':
    resolution: {integrity: sha512-xEiEE5oDW6tK4jXCAyliuntGR+amEMO7HLtdSshVuhFnKTYoeYMyXQK7pLouAJJj5KHdwdn87bfHAR2nSdNAUA==}
    cpu: [arm]
    os: [android]

  '@rollup/rollup-android-arm64@4.44.0':
    resolution: {integrity: sha512-uNSk/TgvMbskcHxXYHzqwiyBlJ/lGcv8DaUfcnNwict8ba9GTTNxfn3/FAoFZYgkaXXAdrAA+SLyKplyi349Jw==}
    cpu: [arm64]
    os: [android]

  '@rollup/rollup-darwin-arm64@4.44.0':
    resolution: {integrity: sha512-VGF3wy0Eq1gcEIkSCr8Ke03CWT+Pm2yveKLaDvq51pPpZza3JX/ClxXOCmTYYq3us5MvEuNRTaeyFThCKRQhOA==}
    cpu: [arm64]
    os: [darwin]

  '@rollup/rollup-darwin-x64@4.44.0':
    resolution: {integrity: sha512-fBkyrDhwquRvrTxSGH/qqt3/T0w5Rg0L7ZIDypvBPc1/gzjJle6acCpZ36blwuwcKD/u6oCE/sRWlUAcxLWQbQ==}
    cpu: [x64]
    os: [darwin]

  '@rollup/rollup-freebsd-arm64@4.44.0':
    resolution: {integrity: sha512-u5AZzdQJYJXByB8giQ+r4VyfZP+walV+xHWdaFx/1VxsOn6eWJhK2Vl2eElvDJFKQBo/hcYIBg/jaKS8ZmKeNQ==}
    cpu: [arm64]
    os: [freebsd]

  '@rollup/rollup-freebsd-x64@4.44.0':
    resolution: {integrity: sha512-qC0kS48c/s3EtdArkimctY7h3nHicQeEUdjJzYVJYR3ct3kWSafmn6jkNCA8InbUdge6PVx6keqjk5lVGJf99g==}
    cpu: [x64]
    os: [freebsd]

  '@rollup/rollup-linux-arm-gnueabihf@4.44.0':
    resolution: {integrity: sha512-x+e/Z9H0RAWckn4V2OZZl6EmV0L2diuX3QB0uM1r6BvhUIv6xBPL5mrAX2E3e8N8rEHVPwFfz/ETUbV4oW9+lQ==}
    cpu: [arm]
    os: [linux]

  '@rollup/rollup-linux-arm-musleabihf@4.44.0':
    resolution: {integrity: sha512-1exwiBFf4PU/8HvI8s80icyCcnAIB86MCBdst51fwFmH5dyeoWVPVgmQPcKrMtBQ0W5pAs7jBCWuRXgEpRzSCg==}
    cpu: [arm]
    os: [linux]

  '@rollup/rollup-linux-arm64-gnu@4.44.0':
    resolution: {integrity: sha512-ZTR2mxBHb4tK4wGf9b8SYg0Y6KQPjGpR4UWwTFdnmjB4qRtoATZ5dWn3KsDwGa5Z2ZBOE7K52L36J9LueKBdOQ==}
    cpu: [arm64]
    os: [linux]

  '@rollup/rollup-linux-arm64-musl@4.44.0':
    resolution: {integrity: sha512-GFWfAhVhWGd4r6UxmnKRTBwP1qmModHtd5gkraeW2G490BpFOZkFtem8yuX2NyafIP/mGpRJgTJ2PwohQkUY/Q==}
    cpu: [arm64]
    os: [linux]

  '@rollup/rollup-linux-loongarch64-gnu@4.44.0':
    resolution: {integrity: sha512-xw+FTGcov/ejdusVOqKgMGW3c4+AgqrfvzWEVXcNP6zq2ue+lsYUgJ+5Rtn/OTJf7e2CbgTFvzLW2j0YAtj0Gg==}
    cpu: [loong64]
    os: [linux]

  '@rollup/rollup-linux-powerpc64le-gnu@4.44.0':
    resolution: {integrity: sha512-bKGibTr9IdF0zr21kMvkZT4K6NV+jjRnBoVMt2uNMG0BYWm3qOVmYnXKzx7UhwrviKnmK46IKMByMgvpdQlyJQ==}
    cpu: [ppc64]
    os: [linux]

  '@rollup/rollup-linux-riscv64-gnu@4.44.0':
    resolution: {integrity: sha512-vV3cL48U5kDaKZtXrti12YRa7TyxgKAIDoYdqSIOMOFBXqFj2XbChHAtXquEn2+n78ciFgr4KIqEbydEGPxXgA==}
    cpu: [riscv64]
    os: [linux]

  '@rollup/rollup-linux-riscv64-musl@4.44.0':
    resolution: {integrity: sha512-TDKO8KlHJuvTEdfw5YYFBjhFts2TR0VpZsnLLSYmB7AaohJhM8ctDSdDnUGq77hUh4m/djRafw+9zQpkOanE2Q==}
    cpu: [riscv64]
    os: [linux]

  '@rollup/rollup-linux-s390x-gnu@4.44.0':
    resolution: {integrity: sha512-8541GEyktXaw4lvnGp9m84KENcxInhAt6vPWJ9RodsB/iGjHoMB2Pp5MVBCiKIRxrxzJhGCxmNzdu+oDQ7kwRA==}
    cpu: [s390x]
    os: [linux]

  '@rollup/rollup-linux-x64-gnu@4.44.0':
    resolution: {integrity: sha512-iUVJc3c0o8l9Sa/qlDL2Z9UP92UZZW1+EmQ4xfjTc1akr0iUFZNfxrXJ/R1T90h/ILm9iXEY6+iPrmYB3pXKjw==}
    cpu: [x64]
    os: [linux]

  '@rollup/rollup-linux-x64-musl@4.44.0':
    resolution: {integrity: sha512-PQUobbhLTQT5yz/SPg116VJBgz+XOtXt8D1ck+sfJJhuEsMj2jSej5yTdp8CvWBSceu+WW+ibVL6dm0ptG5fcA==}
    cpu: [x64]
    os: [linux]

  '@rollup/rollup-win32-arm64-msvc@4.44.0':
    resolution: {integrity: sha512-M0CpcHf8TWn+4oTxJfh7LQuTuaYeXGbk0eageVjQCKzYLsajWS/lFC94qlRqOlyC2KvRT90ZrfXULYmukeIy7w==}
    cpu: [arm64]
    os: [win32]

  '@rollup/rollup-win32-ia32-msvc@4.44.0':
    resolution: {integrity: sha512-3XJ0NQtMAXTWFW8FqZKcw3gOQwBtVWP/u8TpHP3CRPXD7Pd6s8lLdH3sHWh8vqKCyyiI8xW5ltJScQmBU9j7WA==}
    cpu: [ia32]
    os: [win32]

  '@rollup/rollup-win32-x64-msvc@4.44.0':
    resolution: {integrity: sha512-Q2Mgwt+D8hd5FIPUuPDsvPR7Bguza6yTkJxspDGkZj7tBRn2y4KSWYuIXpftFSjBra76TbKerCV7rgFPQrn+wQ==}
    cpu: [x64]
    os: [win32]

  '@simplewebauthn/browser@13.1.0':
    resolution: {integrity: sha512-WuHZ/PYvyPJ9nxSzgHtOEjogBhwJfC8xzYkPC+rR/+8chl/ft4ngjiK8kSU5HtRJfczupyOh33b25TjYbvwAcg==}

  '@simplewebauthn/server@13.1.1':
    resolution: {integrity: sha512-1hsLpRHfSuMB9ee2aAdh0Htza/X3f4djhYISrggqGe3xopNjOcePiSDkDDoPzDYaaMCrbqGP1H2TYU7bgL9PmA==}
    engines: {node: '>=20.0.0'}

  '@sinclair/typebox@0.27.8':
    resolution: {integrity: sha512-+Fj43pSMwJs4KRrH/938Uf+uAELIgVBmQzg/q1YG10djyfA3TnrU8N8XzqCh/okZdszqBQTZf96idMfE5lnwTA==}

  '@sinonjs/commons@3.0.1':
    resolution: {integrity: sha512-K3mCHKQ9sVh8o1C9cxkwxaOmXoAMlDxC1mYyHrjqOWEcBjYr76t96zL2zlj5dUGZ3HSw240X1qgH3Mjf1yJWpQ==}

  '@sinonjs/fake-timers@10.3.0':
    resolution: {integrity: sha512-V4BG07kuYSUkTCSBHG8G8TNhM+F19jXFWnQtzj+we8DrkpSBCee9Z3Ms8yiGer/dlmhe35/Xdgyo3/0rQKg7YA==}

  '@standard-schema/utils@0.3.0':
    resolution: {integrity: sha512-e7Mew686owMaPJVNNLs55PUvgz371nKgwsc4vxE49zsODpJEnxgxRo2y/OKrqueavXgZNMDVj3DdHFlaSAeU8g==}

  '@swc/counter@0.1.3':
    resolution: {integrity: sha512-e2BR4lsJkkRlKZ/qCHPw9ZaSxc0MVUd7gtbtaB7aMvHeJVYe8sOB8DBZkP2DtISHGSku9sCK6T6cnY0CtXrOCQ==}

  '@swc/helpers@0.5.15':
    resolution: {integrity: sha512-JQ5TuMi45Owi4/BIMAJBoSQoOJu12oOk/gADqlcUL9JEdHB8vyjUSsxqeNXnmXHjYKMi2WcYtezGEEhqUI/E2g==}

  '@tailwindcss/node@4.1.10':
    resolution: {integrity: sha512-2ACf1znY5fpRBwRhMgj9ZXvb2XZW8qs+oTfotJ2C5xR0/WNL7UHZ7zXl6s+rUqedL1mNi+0O+WQr5awGowS3PQ==}

  '@tailwindcss/oxide-android-arm64@4.1.10':
    resolution: {integrity: sha512-VGLazCoRQ7rtsCzThaI1UyDu/XRYVyH4/EWiaSX6tFglE+xZB5cvtC5Omt0OQ+FfiIVP98su16jDVHDEIuH4iQ==}
    engines: {node: '>= 10'}
    cpu: [arm64]
    os: [android]

  '@tailwindcss/oxide-darwin-arm64@4.1.10':
    resolution: {integrity: sha512-ZIFqvR1irX2yNjWJzKCqTCcHZbgkSkSkZKbRM3BPzhDL/18idA8uWCoopYA2CSDdSGFlDAxYdU2yBHwAwx8euQ==}
    engines: {node: '>= 10'}
    cpu: [arm64]
    os: [darwin]

  '@tailwindcss/oxide-darwin-x64@4.1.10':
    resolution: {integrity: sha512-eCA4zbIhWUFDXoamNztmS0MjXHSEJYlvATzWnRiTqJkcUteSjO94PoRHJy1Xbwp9bptjeIxxBHh+zBWFhttbrQ==}
    engines: {node: '>= 10'}
    cpu: [x64]
    os: [darwin]

  '@tailwindcss/oxide-freebsd-x64@4.1.10':
    resolution: {integrity: sha512-8/392Xu12R0cc93DpiJvNpJ4wYVSiciUlkiOHOSOQNH3adq9Gi/dtySK7dVQjXIOzlpSHjeCL89RUUI8/GTI6g==}
    engines: {node: '>= 10'}
    cpu: [x64]
    os: [freebsd]

  '@tailwindcss/oxide-linux-arm-gnueabihf@4.1.10':
    resolution: {integrity: sha512-t9rhmLT6EqeuPT+MXhWhlRYIMSfh5LZ6kBrC4FS6/+M1yXwfCtp24UumgCWOAJVyjQwG+lYva6wWZxrfvB+NhQ==}
    engines: {node: '>= 10'}
    cpu: [arm]
    os: [linux]

  '@tailwindcss/oxide-linux-arm64-gnu@4.1.10':
    resolution: {integrity: sha512-3oWrlNlxLRxXejQ8zImzrVLuZ/9Z2SeKoLhtCu0hpo38hTO2iL86eFOu4sVR8cZc6n3z7eRXXqtHJECa6mFOvA==}
    engines: {node: '>= 10'}
    cpu: [arm64]
    os: [linux]

  '@tailwindcss/oxide-linux-arm64-musl@4.1.10':
    resolution: {integrity: sha512-saScU0cmWvg/Ez4gUmQWr9pvY9Kssxt+Xenfx1LG7LmqjcrvBnw4r9VjkFcqmbBb7GCBwYNcZi9X3/oMda9sqQ==}
    engines: {node: '>= 10'}
    cpu: [arm64]
    os: [linux]

  '@tailwindcss/oxide-linux-x64-gnu@4.1.10':
    resolution: {integrity: sha512-/G3ao/ybV9YEEgAXeEg28dyH6gs1QG8tvdN9c2MNZdUXYBaIY/Gx0N6RlJzfLy/7Nkdok4kaxKPHKJUlAaoTdA==}
    engines: {node: '>= 10'}
    cpu: [x64]
    os: [linux]

  '@tailwindcss/oxide-linux-x64-musl@4.1.10':
    resolution: {integrity: sha512-LNr7X8fTiKGRtQGOerSayc2pWJp/9ptRYAa4G+U+cjw9kJZvkopav1AQc5HHD+U364f71tZv6XamaHKgrIoVzA==}
    engines: {node: '>= 10'}
    cpu: [x64]
    os: [linux]

  '@tailwindcss/oxide-wasm32-wasi@4.1.10':
    resolution: {integrity: sha512-d6ekQpopFQJAcIK2i7ZzWOYGZ+A6NzzvQ3ozBvWFdeyqfOZdYHU66g5yr+/HC4ipP1ZgWsqa80+ISNILk+ae/Q==}
    engines: {node: '>=14.0.0'}
    cpu: [wasm32]
    bundledDependencies:
      - '@napi-rs/wasm-runtime'
      - '@emnapi/core'
      - '@emnapi/runtime'
      - '@tybys/wasm-util'
      - '@emnapi/wasi-threads'
      - tslib

  '@tailwindcss/oxide-win32-arm64-msvc@4.1.10':
    resolution: {integrity: sha512-i1Iwg9gRbwNVOCYmnigWCCgow8nDWSFmeTUU5nbNx3rqbe4p0kRbEqLwLJbYZKmSSp23g4N6rCDmm7OuPBXhDA==}
    engines: {node: '>= 10'}
    cpu: [arm64]
    os: [win32]

  '@tailwindcss/oxide-win32-x64-msvc@4.1.10':
    resolution: {integrity: sha512-sGiJTjcBSfGq2DVRtaSljq5ZgZS2SDHSIfhOylkBvHVjwOsodBhnb3HdmiKkVuUGKD0I7G63abMOVaskj1KpOA==}
    engines: {node: '>= 10'}
    cpu: [x64]
    os: [win32]

  '@tailwindcss/oxide@4.1.10':
    resolution: {integrity: sha512-v0C43s7Pjw+B9w21htrQwuFObSkio2aV/qPx/mhrRldbqxbWJK6KizM+q7BF1/1CmuLqZqX3CeYF7s7P9fbA8Q==}
    engines: {node: '>= 10'}

  '@tailwindcss/postcss@4.1.10':
    resolution: {integrity: sha512-B+7r7ABZbkXJwpvt2VMnS6ujcDoR2OOcFaqrLIo1xbcdxje4Vf+VgJdBzNNbrAjBj/rLZ66/tlQ1knIGNLKOBQ==}

  '@testing-library/dom@10.4.0':
    resolution: {integrity: sha512-pemlzrSESWbdAloYml3bAJMEfNh1Z7EduzqPKprCH5S341frlpYnUEW0H72dLxa6IsYr+mPno20GiSm+h9dEdQ==}
    engines: {node: '>=18'}

  '@testing-library/react@16.3.0':
    resolution: {integrity: sha512-kFSyxiEDwv1WLl2fgsq6pPBbw5aWKrsY2/noi1Id0TK0UParSF62oFQFGHXIyaG4pp2tEub/Zlel+fjjZILDsw==}
    engines: {node: '>=18'}
    peerDependencies:
      '@testing-library/dom': ^10.0.0
      '@types/react': ^18.0.0 || ^19.0.0
      '@types/react-dom': ^18.0.0 || ^19.0.0
      react: ^18.0.0 || ^19.0.0
      react-dom: ^18.0.0 || ^19.0.0
    peerDependenciesMeta:
      '@types/react':
        optional: true
      '@types/react-dom':
        optional: true

  '@types/aria-query@5.0.4':
    resolution: {integrity: sha512-rfT93uj5s0PRL7EzccGMs3brplhcrghnDoV26NqKhCAS1hVo+WdNsPvE/yb6ilfr5hi2MEk6d5EWJTKdxg8jVw==}

  '@types/babel__core@7.20.5':
    resolution: {integrity: sha512-qoQprZvz5wQFJwMDqeseRXWv3rqMvhgpbXFfVyWhbx9X47POIA6i/+dXefEmZKoAgOaTdaIgNSMqMIU61yRyzA==}

  '@types/babel__generator@7.27.0':
    resolution: {integrity: sha512-ufFd2Xi92OAVPYsy+P4n7/U7e68fex0+Ee8gSG9KX7eo084CWiQ4sdxktvdl0bOPupXtVJPY19zk6EwWqUQ8lg==}

  '@types/babel__template@7.4.4':
    resolution: {integrity: sha512-h/NUaSyG5EyxBIp8YRxo4RMe2/qQgvyowRwVMzhYhBCONbW8PUsg4lkFMrhgZhUe5z3L3MiLDuvyJ/CaPa2A8A==}

  '@types/babel__traverse@7.20.7':
    resolution: {integrity: sha512-dkO5fhS7+/oos4ciWxyEyjWe48zmG6wbCheo/G2ZnHx4fs3EU6YC6UM8rk56gAjNJ9P3MTH2jo5jb92/K6wbng==}

  '@types/chai@5.2.2':
    resolution: {integrity: sha512-8kB30R7Hwqf40JPiKhVzodJs2Qc1ZJ5zuT3uzw5Hq/dhNCl3G3l83jfpdI1e20BP348+fV7VIL/+FxaXkqBmWg==}

  '@types/deep-eql@4.0.2':
    resolution: {integrity: sha512-c9h9dVVMigMPc4bwTvC5dxqtqJZwQPePsWjPlpSOnojbor6pGqdk541lfA7AqFQr5pB1BRdq0juY9db81BwyFw==}

  '@types/diff-match-patch@1.0.36':
    resolution: {integrity: sha512-xFdR6tkm0MWvBfO8xXCSsinYxHcqkQUlcHeSpMC2ukzOb6lwQAfDmW+Qt0AvlGd8HpsS28qKsB+oPeJn9I39jg==}

  '@types/estree@1.0.8':
    resolution: {integrity: sha512-dWHzHa2WqEXI/O1E9OjrocMTKJl2mSrEolh1Iomrv6U+JuNwaHXsXx9bLu5gG7BUWFIN0skIQJQ/L1rIex4X6w==}

  '@types/graceful-fs@4.1.9':
    resolution: {integrity: sha512-olP3sd1qOEe5dXTSaFvQG+02VdRXcdytWLAZsAq1PecU8uqQAhkrnbli7DagjtXKW/Bl7YJbUsa8MPcuc8LHEQ==}

  '@types/istanbul-lib-coverage@2.0.6':
    resolution: {integrity: sha512-2QF/t/auWm0lsy8XtKVPG19v3sSOQlJe/YHZgfjb/KBBHOGSV+J2q/S671rcq9uTBrLAXmZpqJiaQbMT+zNU1w==}

  '@types/istanbul-lib-report@3.0.3':
    resolution: {integrity: sha512-NQn7AHQnk/RSLOxrBbGyJM/aVQ+pjj5HCgasFxc0K/KhoATfQ/47AyUl15I2yBUpihjmas+a+VJBOqecrFH+uA==}

  '@types/istanbul-reports@3.0.4':
    resolution: {integrity: sha512-pk2B1NWalF9toCRu6gjBzR69syFjP4Od8WRAX+0mmf9lAjCRicLOWc+ZrxZHx/0XRjotgkF9t6iaMJ+aXcOdZQ==}

  '@types/node@20.19.1':
    resolution: {integrity: sha512-jJD50LtlD2dodAEO653i3YF04NWak6jN3ky+Ri3Em3mGR39/glWiboM/IePaRbgwSfqM1TpGXfAg8ohn/4dTgA==}

  '@types/node@22.15.32':
    resolution: {integrity: sha512-3jigKqgSjsH6gYZv2nEsqdXfZqIFGAV36XYYjf9KGZ3PSG+IhLecqPnI310RvjutyMwifE2hhhNEklOUrvx/wA==}

  '@types/pg@8.15.4':
    resolution: {integrity: sha512-I6UNVBAoYbvuWkkU3oosC8yxqH21f4/Jc4DK71JLG3dT2mdlGe1z+ep/LQGXaKaOgcvUrsQoPRqfgtMcvZiJhg==}

  '@types/react-dom@19.1.6':
    resolution: {integrity: sha512-4hOiT/dwO8Ko0gV1m/TJZYk3y0KBnY9vzDh7W+DH17b2HFSOGgdj33dhihPeuy3l0q23+4e+hoXHV6hCC4dCXw==}
    peerDependencies:
      '@types/react': ^19.0.0

  '@types/react@19.1.8':
    resolution: {integrity: sha512-AwAfQ2Wa5bCx9WP8nZL2uMZWod7J7/JSplxbTmBQ5ms6QpqNYm672H0Vu9ZVKVngQ+ii4R/byguVEUZQyeg44g==}

  '@types/stack-utils@2.0.3':
    resolution: {integrity: sha512-9aEbYZ3TbYMznPdcdr3SmIrLXwC/AKZXQeCf9Pgao5CKb8CyHuEX5jzWPTkvregvhRJHcpRO6BFoGW9ycaOkYw==}

  '@types/yargs-parser@21.0.3':
    resolution: {integrity: sha512-I4q9QU9MQv4oEOz4tAHJtNz1cwuLxn2F3xcc2iV5WdqLPpUnj30aUuxt1mAxYTG+oe8CZMV/+6rU4S4gRDzqtQ==}

  '@types/yargs@17.0.33':
    resolution: {integrity: sha512-WpxBCKWPLr4xSsHgz511rFJAM+wS28w2zEO1QDNY5zM/S8ok70NNfztH0xwhqKyaK0OHCbN98LDAZuy1ctxDkA==}

  '@vitest/expect@3.2.4':
    resolution: {integrity: sha512-Io0yyORnB6sikFlt8QW5K7slY4OjqNX9jmJQ02QDda8lyM6B5oNgVWoSoKPac8/kgnCUzuHQKrSLtu/uOqqrig==}

  '@vitest/mocker@3.2.4':
    resolution: {integrity: sha512-46ryTE9RZO/rfDd7pEqFl7etuyzekzEhUbTW3BvmeO/BcCMEgq59BKhek3dXDWgAj4oMK6OZi+vRr1wPW6qjEQ==}
    peerDependencies:
      msw: ^2.4.9
      vite: ^5.0.0 || ^6.0.0 || ^7.0.0-0
    peerDependenciesMeta:
      msw:
        optional: true
      vite:
        optional: true

  '@vitest/pretty-format@3.2.4':
    resolution: {integrity: sha512-IVNZik8IVRJRTr9fxlitMKeJeXFFFN0JaB9PHPGQ8NKQbGpfjlTx9zO4RefN8gp7eqjNy8nyK3NZmBzOPeIxtA==}

  '@vitest/runner@3.2.4':
    resolution: {integrity: sha512-oukfKT9Mk41LreEW09vt45f8wx7DordoWUZMYdY/cyAk7w5TWkTRCNZYF7sX7n2wB7jyGAl74OxgwhPgKaqDMQ==}

  '@vitest/snapshot@3.2.4':
    resolution: {integrity: sha512-dEYtS7qQP2CjU27QBC5oUOxLE/v5eLkGqPE0ZKEIDGMs4vKWe7IjgLOeauHsR0D5YuuycGRO5oSRXnwnmA78fQ==}

  '@vitest/spy@3.2.4':
    resolution: {integrity: sha512-vAfasCOe6AIK70iP5UD11Ac4siNUNJ9i/9PZ3NKx07sG6sUxeag1LWdNrMWeKKYBLlzuK+Gn65Yd5nyL6ds+nw==}

  '@vitest/utils@3.2.4':
    resolution: {integrity: sha512-fB2V0JFrQSMsCo9HiSq3Ezpdv4iYaXRG1Sx8edX3MwxfyNn83mKiGzOcH+Fkxt4MHxr3y42fQi1oeAInqgX2QA==}

  abort-controller@3.0.0:
    resolution: {integrity: sha512-h8lQ8tacZYnR3vNQTgibj+tODHI5/+l06Au2Pcriv/Gmet0eaj4TwWH41sO9wnHDiQsEj19q0drzdWdeAHtweg==}
    engines: {node: '>=6.5'}

  accepts@1.3.8:
    resolution: {integrity: sha512-PYAthTa2m2VKxuvSD3DPC/Gy+U+sOA1LAuT8mkmRuvw+NACSaeXEQ+NHcVF7rONl6qcaxV3Uuemwawk+7+SJLw==}
    engines: {node: '>= 0.6'}

  acorn@8.15.0:
    resolution: {integrity: sha512-NZyJarBfL7nWwIq+FDL6Zp/yHEhePMNnnJ0y3qfieCrmNvYct8uvtiV41UvlSe6apAfk0fY1FbWx+NwfmpvtTg==}
    engines: {node: '>=0.4.0'}
    hasBin: true

  agent-base@7.1.3:
    resolution: {integrity: sha512-jRR5wdylq8CkOe6hei19GGZnxM6rBGwFl3Bg0YItGDimvjGtAvdZk4Pu6Cl4u4Igsws4a1fd1Vq3ezrhn4KmFw==}
    engines: {node: '>= 14'}

  ai@4.3.16:
    resolution: {integrity: sha512-KUDwlThJ5tr2Vw0A1ZkbDKNME3wzWhuVfAOwIvFUzl1TPVDFAXDFTXio3p+jaKneB+dKNCvFFlolYmmgHttG1g==}
    engines: {node: '>=18'}
    peerDependencies:
      react: ^18 || ^19 || ^19.0.0-rc
      zod: ^3.23.8
    peerDependenciesMeta:
      react:
        optional: true

  anser@1.4.10:
    resolution: {integrity: sha512-hCv9AqTQ8ycjpSd3upOJd7vFwW1JaoYQ7tpham03GJ1ca8/65rqn0RpaWpItOAd6ylW9wAw6luXYPJIyPFVOww==}

  ansi-regex@5.0.1:
    resolution: {integrity: sha512-quJQXlTSUGL2LH9SUXo8VwsY4soanhgo6LNSm84E1LBcE8s3O0wpdiRzyR9z/ZZJMlMWv37qOOb9pdJlMUEKFQ==}
    engines: {node: '>=8'}

  ansi-styles@4.3.0:
    resolution: {integrity: sha512-zbB9rCJAT1rbjiVDb2hqKFHNYLxgtk8NURxZ3IZwD3F6NtxbXZQCnnSi1Lkx+IDohdPlFp222wVALIheZJQSEg==}
    engines: {node: '>=8'}

  ansi-styles@5.2.0:
    resolution: {integrity: sha512-Cxwpt2SfTzTtXcfOlzGEee8O+c+MmUgGrNiBcXnuWxuFJHe6a5Hz7qwhwe5OgaSYI0IJvkLqWX1ASG+cJOkEiA==}
    engines: {node: '>=10'}

  anymatch@3.1.3:
    resolution: {integrity: sha512-KMReFUr0B4t+D+OBkjR3KYqvocp2XaSzO55UcB6mgQMd3KbcE+mWTyvVV7D/zsdEbNnV6acZUutkiHQXvTr1Rw==}
    engines: {node: '>= 8'}

  argparse@1.0.10:
    resolution: {integrity: sha512-o5Roy6tNG4SL/FOkCAN6RzjiakZS25RLYFrcMttJqbdd8BWrnA+fGz57iN5Pb06pvBGvl5gQ0B48dJlslXvoTg==}

  aria-hidden@1.2.6:
    resolution: {integrity: sha512-ik3ZgC9dY/lYVVM++OISsaYDeg1tb0VtP5uL3ouh1koGOaUMDPpbFIei4JkFimWUFPn90sbMNMXQAIVOlnYKJA==}
    engines: {node: '>=10'}

  aria-query@5.3.0:
    resolution: {integrity: sha512-b0P0sZPKtyu8HkeRAfCq0IfURZK+SuwMjY1UXGBU27wpAiTwQAIlq56IbIO+ytk/JjS1fMR14ee5WBBfKi5J6A==}

  asap@2.0.6:
    resolution: {integrity: sha512-BSHWgDSAiKs50o2Re8ppvp3seVHXSRM44cdSsT9FfNEUUZLOGWVCsiWaRPWM1Znn+mqZ1OfVZ3z3DWEzSp7hRA==}

  asn1js@3.0.6:
    resolution: {integrity: sha512-UOCGPYbl0tv8+006qks/dTgV9ajs97X2p0FAbyS2iyCRrmLSRolDaHdp+v/CLgnzHc3fVB+CwYiUmei7ndFcgA==}
    engines: {node: '>=12.0.0'}

  assertion-error@2.0.1:
    resolution: {integrity: sha512-Izi8RQcffqCeNVgFigKli1ssklIbpHnCYc6AknXGYoB6grJqyeby7jv12JUQgmTAnIDnbck1uxksT4dzN3PWBA==}
    engines: {node: '>=12'}

  async-limiter@1.0.1:
    resolution: {integrity: sha512-csOlWGAcRFJaI6m+F2WKdnMKr4HhdhFVBk0H/QbJFMCr+uO2kwohwXQPxw/9OCxp05r5ghVBFSyioixx3gfkNQ==}

  automation-events@7.1.11:
    resolution: {integrity: sha512-TnclbJ0482ydRenzrR9FIbqalHScBBdQTIXv8tVunhYx8dq7E0Eq5v5CSAo67YmLXNbx5jCstHcLZDJ33iONDw==}
    engines: {node: '>=18.2.0'}

  autoprefixer@10.4.21:
    resolution: {integrity: sha512-O+A6LWV5LDHSJD3LjHYoNi4VLsj/Whi7k6zG12xTYaU4cQ8oxQGckXNX8cRHK5yOZ/ppVHe0ZBXGzSV9jXdVbQ==}
    engines: {node: ^10 || ^12 || >=14}
    hasBin: true
    peerDependencies:
      postcss: ^8.1.0

  babel-jest@29.7.0:
    resolution: {integrity: sha512-BrvGY3xZSwEcCzKvKsCi2GgHqDqsYkOP4/by5xCgIwGXQxIEh+8ew3gmrE1y7XRR6LHZIj6yLYnUi/mm2KXKBg==}
    engines: {node: ^14.15.0 || ^16.10.0 || >=18.0.0}
    peerDependencies:
      '@babel/core': ^7.8.0

  babel-plugin-istanbul@6.1.1:
    resolution: {integrity: sha512-Y1IQok9821cC9onCx5otgFfRm7Lm+I+wwxOx738M/WLPZ9Q42m4IG5W0FNX8WLL2gYMZo3JkuXIH2DOpWM+qwA==}
    engines: {node: '>=8'}

  babel-plugin-jest-hoist@29.6.3:
    resolution: {integrity: sha512-ESAc/RJvGTFEzRwOTT4+lNDk/GNHMkKbNzsvT0qKRfDyyYTskxB5rnU2njIDYVxXCBHHEI1c0YwHob3WaYujOg==}
    engines: {node: ^14.15.0 || ^16.10.0 || >=18.0.0}

  babel-plugin-syntax-hermes-parser@0.28.1:
    resolution: {integrity: sha512-meT17DOuUElMNsL5LZN56d+KBp22hb0EfxWfuPUeoSi54e40v1W4C2V36P75FpsH9fVEfDKpw5Nnkahc8haSsQ==}

  babel-preset-current-node-syntax@1.1.0:
    resolution: {integrity: sha512-ldYss8SbBlWva1bs28q78Ju5Zq1F+8BrqBZZ0VFhLBvhh6lCpC2o3gDJi/5DRLs9FgYZCnmPYIVFU4lRXCkyUw==}
    peerDependencies:
      '@babel/core': ^7.0.0

  babel-preset-jest@29.6.3:
    resolution: {integrity: sha512-0B3bhxR6snWXJZtR/RliHTDPRgn1sNHOR0yVtq/IiQFyuOVjFS+wuio/R4gSNkyYmKmJB4wGZv2NZanmKmTnNA==}
    engines: {node: ^14.15.0 || ^16.10.0 || >=18.0.0}
    peerDependencies:
      '@babel/core': ^7.0.0

  babel-runtime@6.26.0:
    resolution: {integrity: sha512-ITKNuq2wKlW1fJg9sSW52eepoYgZBggvOAHC0u/CYu/qxQ9EVzThCgR69BnSXLHjy2f7SY5zaQ4yt7H9ZVxY2g==}

  balanced-match@1.0.2:
    resolution: {integrity: sha512-3oSeUO0TMV67hN1AmbXsK4yaqU7tjiHlbxRDZOpH0KW9+CeX4bRAaX0Anxt0tx2MrpRpWwQaPwIlISEJhYU5Pw==}

  base64-js@1.5.1:
    resolution: {integrity: sha512-AKpaYlHn8t4SVbOHCy+b5+KKgvR4vrsD8vbvrbiQJps7fKDTkjkDry6ji0rUJjC0kzbNePLwzxq8iypo41qeWA==}

  better-auth@1.2.9:
    resolution: {integrity: sha512-WLqBXDzuaCQetQctLGC5oTfGmL32zUvxnM4Y+LZkhwseMaZWq5EKI+c/ZATgz2YkFt7726q659PF8CfB9P1VuA==}

  better-call@1.0.9:
    resolution: {integrity: sha512-Qfm0gjk0XQz0oI7qvTK1hbqTsBY4xV2hsHAxF8LZfUYl3RaECCIifXuVqtPpZJWvlCCMlQSvkvhhyuApGUba6g==}

  bin-links@5.0.0:
    resolution: {integrity: sha512-sdleLVfCjBtgO5cNjA2HVRvWBJAHs4zwenaCPMNJAJU0yNxpzj80IpjOIimkpkr+mhlA+how5poQtt53PygbHA==}
    engines: {node: ^18.17.0 || >=20.5.0}

  brace-expansion@1.1.12:
    resolution: {integrity: sha512-9T9UjW3r0UW5c1Q7GTwllptXwhvYmEzFhzMfZ9H7FQWt+uZePjZPjBP/W1ZEyZ1twGWom5/56TF4lPcqjnDHcg==}

  braces@3.0.3:
    resolution: {integrity: sha512-yQbXgO/OSZVD2IsiLlro+7Hf6Q18EJrKSEsdoMzKePKXct3gvD8oLcOQdIzGupr5Fj+EDe8gO/lxc1BzfMpxvA==}
    engines: {node: '>=8'}

  broker-factory@3.1.7:
    resolution: {integrity: sha512-RxbMXWq/Qvw9aLZMvuooMtVTm2/SV9JEpxpBbMuFhYAnDaZxctbJ+1b9ucHxADk/eQNqDijvWQjLVARqExAeyg==}

  browserslist@4.25.0:
    resolution: {integrity: sha512-PJ8gYKeS5e/whHBh8xrwYK+dAvEj7JXtz6uTucnMRB8OiGTsKccFekoRrjajPBHV8oOY+2tI4uxeceSimKwMFA==}
    engines: {node: ^6 || ^7 || ^8 || ^9 || ^10 || ^11 || ^12 || >=13.7}
    hasBin: true

  bser@2.1.1:
    resolution: {integrity: sha512-gQxTNE/GAfIIrmHLUE3oJyp5FO6HRBfhjnw4/wMmA63ZGDJnWBmgY/lyQBpnDUkGmAhbSe39tx2d/iTOAfglwQ==}

  buffer-from@1.1.2:
    resolution: {integrity: sha512-E+XQCRwSbaaiChtv6k6Dwgc+bx+Bs6vuKJHHl5kox/BaKbhiXzqQOwK4cO22yElGp2OCmjwVhT3HmxgyPGnJfQ==}

  busboy@1.6.0:
    resolution: {integrity: sha512-8SFQbg/0hQ9xy3UNTB0YEnsNBbWfhf7RtnzpL7TkBiTBRfrQ9Fxcnz7VJsleJpyp6rVLvXiuORqjlHi5q+PYuA==}
    engines: {node: '>=10.16.0'}

  cac@6.7.14:
    resolution: {integrity: sha512-b6Ilus+c3RrdDk+JhLKUAQfzzgLEPy6wcXqS7f/xe1EETvsDP6GORG7SFuOs6cID5YkqchW/LXZbX5bc8j7ZcQ==}
    engines: {node: '>=8'}

<<<<<<< HEAD
  caniuse-lite@1.0.30001724:
    resolution: {integrity: sha512-WqJo7p0TbHDOythNTqYujmaJTvtYRZrjpP8TCvH6Vb9CYJerJNKamKzIWOM4BkQatWj9H2lYulpdAQNBe7QhNA==}
=======
  caller-callsite@2.0.0:
    resolution: {integrity: sha512-JuG3qI4QOftFsZyOn1qq87fq5grLIyk1JYd5lJmdA+fG7aQ9pA/i3JIJGcO3q0MrRcHlOt1U+ZeHW8Dq9axALQ==}
    engines: {node: '>=4'}

  caller-path@2.0.0:
    resolution: {integrity: sha512-MCL3sf6nCSXOwCTzvPKhN18TU7AHTvdtam8DAogxcrJ8Rjfbbg7Lgng64H9Iy+vUV6VGFClN/TyxBkAebLRR4A==}
    engines: {node: '>=4'}

  callsites@2.0.0:
    resolution: {integrity: sha512-ksWePWBloaWPxJYQ8TL0JHvtci6G5QTKwQ95RcWAa/lzoAKuAOflGdAK92hpHXjkwb8zLxoLNUoNYZgVsaJzvQ==}
    engines: {node: '>=4'}

  camelcase@5.3.1:
    resolution: {integrity: sha512-L28STB170nwWS63UjtlEOE3dldQApaJXZkOI1uMFfzf3rRuPegHaHesyee+YxQ+W6SvRDQV6UrdOdRiR153wJg==}
    engines: {node: '>=6'}

  camelcase@6.3.0:
    resolution: {integrity: sha512-Gmy6FhYlCY7uOElZUSbxo2UCDH8owEk996gkbrpsgGtrJLM3J7jGxl9Ic7Qwwj4ivOE5AWZWRMecDdF7hqGjFA==}
    engines: {node: '>=10'}

  caniuse-lite@1.0.30001723:
    resolution: {integrity: sha512-1R/elMjtehrFejxwmexeXAtae5UO9iSyFn6G/I806CYC/BLyyBk1EPhrKBkWhy6wM6Xnm47dSJQec+tLJ39WHw==}
>>>>>>> 52c0d47b

  chai@5.2.0:
    resolution: {integrity: sha512-mCuXncKXk5iCLhfhwTc0izo0gtEmpz5CtG2y8GiOINBlMVS6v8TMRc5TaLWKS6692m9+dVVfzgeVxR5UxWHTYw==}
    engines: {node: '>=12'}

  chalk@4.1.2:
    resolution: {integrity: sha512-oKnbhFyRIXpUuez8iBMmyEa4nbj4IOQyuhc/wy9kY7/WVPcwIO9VA668Pu8RkO7+0G76SLROeyw9CpQ061i4mA==}
    engines: {node: '>=10'}

  chalk@5.4.1:
    resolution: {integrity: sha512-zgVZuo2WcZgfUEmsn6eO3kINexW8RAE4maiQ8QNs8CtpPCSyMiYsULR3HQYkm3w8FIA3SberyMJMSldGsW+U3w==}
    engines: {node: ^12.17.0 || ^14.13 || >=16.0.0}

  check-error@2.1.1:
    resolution: {integrity: sha512-OAlb+T7V4Op9OwdkjmguYRqncdlx5JiofwOAUkmTF+jNdHwzTaTs4sRAGpzLF3oOz5xAyDGrPgeIDFQmDOTiJw==}
    engines: {node: '>= 16'}

  chownr@3.0.0:
    resolution: {integrity: sha512-+IxzY9BZOQd/XuYPRmrvEVjF/nqj5kgT4kEq7VofrDoM1MxoRjEWkrCC3EtLi59TVawxTAn+orJwFQcrqEN1+g==}
    engines: {node: '>=18'}

  chrome-launcher@0.15.2:
    resolution: {integrity: sha512-zdLEwNo3aUVzIhKhTtXfxhdvZhUghrnmkvcAq2NoDd+LeOHKf03H5jwZ8T/STsAlzyALkBVK552iaG1fGf1xVQ==}
    engines: {node: '>=12.13.0'}
    hasBin: true

  chromium-edge-launcher@0.2.0:
    resolution: {integrity: sha512-JfJjUnq25y9yg4FABRRVPmBGWPZZi+AQXT4mxupb67766/0UlhG8PAZCz6xzEMXTbW3CsSoE8PcCWA49n35mKg==}

  ci-info@2.0.0:
    resolution: {integrity: sha512-5tK7EtrZ0N+OLFMthtqOj4fI2Jeb88C4CAZPu25LDVUgXJ0A3Js4PMGqrn0JU1W0Mh1/Z8wZzYPxqUrXeBboCQ==}

  ci-info@3.9.0:
    resolution: {integrity: sha512-NIxF55hv4nSqQswkAeiOi1r83xy8JldOFDTWiug55KBu9Jnblncd2U6ViHmYgHf01TPZS77NJBhBMKdWj9HQMQ==}
    engines: {node: '>=8'}

  class-variance-authority@0.7.1:
    resolution: {integrity: sha512-Ka+9Trutv7G8M6WT6SeiRWz792K5qEqIGEGzXKhAE6xOWAY6pPH8U+9IY3oCMv6kqTmLsv7Xh/2w2RigkePMsg==}

  client-only@0.0.1:
    resolution: {integrity: sha512-IV3Ou0jSMzZrd3pZ48nLkT9DA7Ag1pnPzaiQhpW7c3RbcqqzvzzVu+L8gfqMp/8IM2MQtSiqaCxrrcfu8I8rMA==}

  cliui@8.0.1:
    resolution: {integrity: sha512-BSeNnyus75C4//NQ9gQt1/csTXyo/8Sb+afLAkzAptFuMsod9HFokGNudZpi/oQV73hnVK+sR+5PVRMd+Dr7YQ==}
    engines: {node: '>=12'}

  clsx@2.1.1:
    resolution: {integrity: sha512-eYm0QWBtUrBWZWG0d386OGAw16Z995PiOVo2B7bjWSbHedGl5e0ZWaq65kOGgUSNesEIDkB9ISbTg/JK9dhCZA==}
    engines: {node: '>=6'}

  cmd-shim@7.0.0:
    resolution: {integrity: sha512-rtpaCbr164TPPh+zFdkWpCyZuKkjpAzODfaZCf/SVJZzJN+4bHQb/LP3Jzq5/+84um3XXY8r548XiWKSborwVw==}
    engines: {node: ^18.17.0 || >=20.5.0}

  cmdk@1.1.1:
    resolution: {integrity: sha512-Vsv7kFaXm+ptHDMZ7izaRsP70GgrW9NBNGswt9OZaVBLlE0SNpDq8eu/VGXyF9r7M0azK3Wy7OlYXsuyYLFzHg==}
    peerDependencies:
      react: ^18 || ^19 || ^19.0.0-rc
      react-dom: ^18 || ^19 || ^19.0.0-rc

  color-convert@2.0.1:
    resolution: {integrity: sha512-RRECPsj7iu/xb5oKYcsFHSppFNnsj/52OVTRKb4zP5onXwVF3zVmmToNcOfGC+CRDpfK/U584fMg38ZHCaElKQ==}
    engines: {node: '>=7.0.0'}

  color-name@1.1.4:
    resolution: {integrity: sha512-dOy+3AuW3a2wNbZHIuMZpTcgjGuLU/uBL/ubcZF9OXbDo8ff4O8yVp5Bf0efS8uEoYo5q4Fx7dY9OgQGXgAsQA==}

  color-string@1.9.1:
    resolution: {integrity: sha512-shrVawQFojnZv6xM40anx4CkoDP+fZsw/ZerEMsW/pyzsRbElpsL/DBVW7q3ExxwusdNXI3lXpuhEZkzs8p5Eg==}

  color@4.2.3:
    resolution: {integrity: sha512-1rXeuUUiGGrykh+CeBdu5Ie7OJwinCgQY0bc7GCRxy5xVHy+moaqkpL/jqQq0MtQOeYcrqEz4abc5f0KtU7W4A==}
    engines: {node: '>=12.5.0'}

  commander@12.1.0:
    resolution: {integrity: sha512-Vw8qHK3bZM9y/P10u3Vib8o/DdkvA2OtPtZvD871QKjy74Wj1WSKFILMPRPSdUSx5RFK1arlJzEtA4PkFgnbuA==}
    engines: {node: '>=18'}

  commander@2.20.3:
    resolution: {integrity: sha512-GpVkmM8vF2vQUkj2LvZmD35JxeJOLCwJ9cUkugyk2nuhbv3+mJvpLYYt+0+USMxE+oj+ey/lJEnhZw75x/OMcQ==}

  compilerr@10.0.2:
    resolution: {integrity: sha512-CFwUXxJ9OuWsSvnLSbefxi+GLsZ0YnuJh40ry5QdmZ1FWK59OG+QB8XSj6t7Kq+/c5DSS7en+cML6GlzHKH58A==}
    engines: {node: '>=14.15.4'}

  concat-map@0.0.1:
    resolution: {integrity: sha512-/Srv4dswyQNBfohGpz9o6Yb3Gz3SrUDqBH5rTuhGR7ahtlbYKnVxw2bCFMRljaA7EXHaXZ8wsHdodFvbkhKmqg==}

  connect@3.7.0:
    resolution: {integrity: sha512-ZqRXc+tZukToSNmh5C2iWMSoV3X1YUcPbqEM4DkEG5tNQXrQUZCNVGGv3IuicnkMtPfGf3Xtp8WCXs295iQ1pQ==}
    engines: {node: '>= 0.10.0'}

  convert-source-map@2.0.0:
    resolution: {integrity: sha512-Kvp459HrV2FEJ1CAsi1Ku+MY3kasH19TFykTz2xWmMeq6bk2NU3XXvfJ+Q61m0xktWwt+1HSYf3JZsTms3aRJg==}

  core-js@2.6.12:
    resolution: {integrity: sha512-Kb2wC0fvsWfQrgk8HU5lW6U/Lcs8+9aaYcy4ZFc6DDlo4nZ7n70dEgE5rtR0oG6ufKDUnrwfWL1mXR5ljDatrQ==}
    deprecated: core-js@<3.23.3 is no longer maintained and not recommended for usage due to the number of issues. Because of the V8 engine whims, feature detection in old core-js versions could cause a slowdown up to 100x even if nothing is polyfilled. Some versions have web compatibility issues. Please, upgrade your dependencies to the actual version of core-js.

  cosmiconfig@5.2.1:
    resolution: {integrity: sha512-H65gsXo1SKjf8zmrJ67eJk8aIRKV5ff2D4uKZIBZShbhGSpEmsQOPW/SKMKYhSTrqR7ufy6RP69rPogdaPh/kA==}
    engines: {node: '>=4'}

  csstype@3.1.3:
    resolution: {integrity: sha512-M1uQkMl8rQK/szD0LNhtqxIPLpimGm8sOBwU7lLnCpSbTyY3yeU1Vc7l4KT5zT4s/yOxHH5O7tIuuLOCnLADRw==}

  dashify@2.0.0:
    resolution: {integrity: sha512-hpA5C/YrPjucXypHPPc0oJ1l9Hf6wWbiOL7Ik42cxnsUOhWiCB/fylKbKqqJalW9FgkNQCw16YO8uW9Hs0Iy1A==}
    engines: {node: '>=4'}

  data-uri-to-buffer@4.0.1:
    resolution: {integrity: sha512-0R9ikRb668HB7QDxT1vkpuUBtqc53YyAwMwGeUFKRojY/NWKvdZ+9UYtRfGmhqNbRkTSVpMbmyhXipFFv2cb/A==}
    engines: {node: '>= 12'}

  debug@2.6.9:
    resolution: {integrity: sha512-bC7ElrdJaJnPbAP+1EotYvqZsb3ecl5wi6Bfi6BJTUcNowp6cvspg0jXznRTKDjm/E7AdgFBVeAPVMNcKGsHMA==}
    peerDependencies:
      supports-color: '*'
    peerDependenciesMeta:
      supports-color:
        optional: true

  debug@4.4.1:
    resolution: {integrity: sha512-KcKCqiftBJcZr++7ykoDIEwSa3XWowTfNPo92BYxjXiyYEVrUQh2aLyhxBCwww+heortUFxEJYcRzosstTEBYQ==}
    engines: {node: '>=6.0'}
    peerDependencies:
      supports-color: '*'
    peerDependenciesMeta:
      supports-color:
        optional: true

  deep-eql@5.0.2:
    resolution: {integrity: sha512-h5k/5U50IJJFpzfL6nO9jaaumfjO/f2NjK/oYB2Djzm4p9L+3T9qWpZqZ2hAbLPuuYq9wrU08WQyBTL5GbPk5Q==}
    engines: {node: '>=6'}

  defu@6.1.4:
    resolution: {integrity: sha512-mEQCMmwJu317oSz8CwdIOdwf3xMif1ttiM8LTufzc3g6kR+9Pe236twL8j3IYT1F7GfRgGcW6MWxzZjLIkuHIg==}

  depd@2.0.0:
    resolution: {integrity: sha512-g7nH6P6dyDioJogAAGprGpCtVImJhpPk/roCzdb3fIh61/s/nPsfR6onyMwkCAR/OlC3yBC0lESvUoQEAssIrw==}
    engines: {node: '>= 0.8'}

  dequal@2.0.3:
    resolution: {integrity: sha512-0je+qPKHEMohvfRTCEo3CrPG6cAzAYgmzKyxRiYSSDkS6eGJdyVJm7WaYA5ECaAD9wLB2T4EEeymA5aFVcYXCA==}
    engines: {node: '>=6'}

  destroy@1.2.0:
    resolution: {integrity: sha512-2sJGJTaXIIaR1w4iJSNoN0hnMY7Gpc/n8D4qSCJw8QqFWXf7cuAgnEHxBpweaVcPevC2l3KpjYCx3NypQQgaJg==}
    engines: {node: '>= 0.8', npm: 1.2.8000 || >= 1.4.16}

  detect-libc@2.0.4:
    resolution: {integrity: sha512-3UDv+G9CsCKO1WKMGw9fwq/SWJYbI0c5Y7LU1AXYoDdbhE2AHQ6N6Nb34sG8Fj7T5APy8qXDCKuuIHd1BR0tVA==}
    engines: {node: '>=8'}

  detect-node-es@1.1.0:
    resolution: {integrity: sha512-ypdmJU/TbBby2Dxibuv7ZLW3Bs1QEmM7nHjEANfohJLvE0XVujisn1qPJcZxg+qDucsr+bP6fLD1rPS3AhJ7EQ==}

  diff-match-patch@1.0.5:
    resolution: {integrity: sha512-IayShXAgj/QMXgB0IWmKx+rOPuGMhqm5w6jvFxmVenXKIzRqTAAsbBPT3kWQeGANj3jGgvcvv4yK6SxqYmikgw==}

  dom-accessibility-api@0.5.16:
    resolution: {integrity: sha512-X7BJ2yElsnOJ30pZF4uIIDfBEVgF4XEBxL9Bxhy6dnrm5hkzqmsWHGTiHqRiITNhMyFLyAiWndIJP7Z1NTteDg==}

  dotenv@16.5.0:
    resolution: {integrity: sha512-m/C+AwOAr9/W1UOIZUo232ejMNnJAJtYQjUbHoNTBNTJSvqzzDh7vnrei3o3r3m9blf6ZoDkvcw0VmozNRFJxg==}
    engines: {node: '>=12'}

  drizzle-kit@0.31.1:
    resolution: {integrity: sha512-PUjYKWtzOzPtdtQlTHQG3qfv4Y0XT8+Eas6UbxCmxTj7qgMf+39dDujf1BP1I+qqZtw9uzwTh8jYtkMuCq+B0Q==}
    hasBin: true

  drizzle-orm@0.44.2:
    resolution: {integrity: sha512-zGAqBzWWkVSFjZpwPOrmCrgO++1kZ5H/rZ4qTGeGOe18iXGVJWf3WPfHOVwFIbmi8kHjfJstC6rJomzGx8g/dQ==}
    peerDependencies:
      '@aws-sdk/client-rds-data': '>=3'
      '@cloudflare/workers-types': '>=4'
      '@electric-sql/pglite': '>=0.2.0'
      '@libsql/client': '>=0.10.0'
      '@libsql/client-wasm': '>=0.10.0'
      '@neondatabase/serverless': '>=0.10.0'
      '@op-engineering/op-sqlite': '>=2'
      '@opentelemetry/api': ^1.4.1
      '@planetscale/database': '>=1.13'
      '@prisma/client': '*'
      '@tidbcloud/serverless': '*'
      '@types/better-sqlite3': '*'
      '@types/pg': '*'
      '@types/sql.js': '*'
      '@upstash/redis': '>=1.34.7'
      '@vercel/postgres': '>=0.8.0'
      '@xata.io/client': '*'
      better-sqlite3: '>=7'
      bun-types: '*'
      expo-sqlite: '>=14.0.0'
      gel: '>=2'
      knex: '*'
      kysely: '*'
      mysql2: '>=2'
      pg: '>=8'
      postgres: '>=3'
      prisma: '*'
      sql.js: '>=1'
      sqlite3: '>=5'
    peerDependenciesMeta:
      '@aws-sdk/client-rds-data':
        optional: true
      '@cloudflare/workers-types':
        optional: true
      '@electric-sql/pglite':
        optional: true
      '@libsql/client':
        optional: true
      '@libsql/client-wasm':
        optional: true
      '@neondatabase/serverless':
        optional: true
      '@op-engineering/op-sqlite':
        optional: true
      '@opentelemetry/api':
        optional: true
      '@planetscale/database':
        optional: true
      '@prisma/client':
        optional: true
      '@tidbcloud/serverless':
        optional: true
      '@types/better-sqlite3':
        optional: true
      '@types/pg':
        optional: true
      '@types/sql.js':
        optional: true
      '@upstash/redis':
        optional: true
      '@vercel/postgres':
        optional: true
      '@xata.io/client':
        optional: true
      better-sqlite3:
        optional: true
      bun-types:
        optional: true
      expo-sqlite:
        optional: true
      gel:
        optional: true
      knex:
        optional: true
      kysely:
        optional: true
      mysql2:
        optional: true
      pg:
        optional: true
      postgres:
        optional: true
      prisma:
        optional: true
      sql.js:
        optional: true
      sqlite3:
        optional: true

  ee-first@1.1.1:
    resolution: {integrity: sha512-WMwm9LhRUo+WUaRN+vRuETqG89IgZphVSNkdFgeb6sS/E4OrDIN7t48CAewSHXc6C8lefD8KKfr5vY61brQlow==}

  electron-to-chromium@1.5.171:
    resolution: {integrity: sha512-scWpzXEJEMrGJa4Y6m/tVotb0WuvNmasv3wWVzUAeCgKU0ToFOhUW6Z+xWnRQANMYGxN4ngJXIThgBJOqzVPCQ==}

  emoji-regex@8.0.0:
    resolution: {integrity: sha512-MSjYzcWNOA0ewAHpz0MxpYFvwg6yjy1NG3xteoqz644VCo/RPgnr1/GGt+ic3iJTzQ8Eu3TdM14SawnVUmGE6A==}

  encodeurl@1.0.2:
    resolution: {integrity: sha512-TPJXq8JqFaVYm2CWmPvnP2Iyo4ZSM7/QKcSmuMLDObfpH5fi7RUGmd/rTDf+rut/saiDiQEeVTNgAmJEdAOx0w==}
    engines: {node: '>= 0.8'}

  encodeurl@2.0.0:
    resolution: {integrity: sha512-Q0n9HRi4m6JuGIV1eFlmvJB7ZEVxu93IrMyiMsGC0lrMJMWzRgx6WGquyfQgZVb31vhGgXnfmPNNXmxnOkRBrg==}
    engines: {node: '>= 0.8'}

  enhanced-resolve@5.18.1:
    resolution: {integrity: sha512-ZSW3ma5GkcQBIpwZTSRAI8N71Uuwgs93IezB7mf7R60tC8ZbJideoDNKjHn2O9KIlx6rkGTTEk1xUCK2E1Y2Yg==}
    engines: {node: '>=10.13.0'}

  error-ex@1.3.2:
    resolution: {integrity: sha512-7dFHNmqeFSEt2ZBsCriorKnn3Z2pj+fd9kmI6QoWw4//DL+icEBfc0U7qJCisqrTsKTjw4fNFy2pW9OqStD84g==}

  error-stack-parser@2.1.4:
    resolution: {integrity: sha512-Sk5V6wVazPhq5MhpO+AUxJn5x7XSXGl1R93Vn7i+zS15KDVxQijejNCrz8340/2bgLBjR9GtEG8ZVKONDjcqGQ==}

  es-module-lexer@1.7.0:
    resolution: {integrity: sha512-jEQoCwk8hyb2AZziIOLhDqpm5+2ww5uIE6lkO/6jcOCusfk6LhMHpXXfBLXTZ7Ydyt0j4VoUQv6uGNYbdW+kBA==}

  esbuild-register@3.6.0:
    resolution: {integrity: sha512-H2/S7Pm8a9CL1uhp9OvjwrBh5Pvx0H8qVOxNu8Wed9Y7qv56MPtq+GGM8RJpq6glYJn9Wspr8uw7l55uyinNeg==}
    peerDependencies:
      esbuild: '>=0.12 <1'

  esbuild@0.18.20:
    resolution: {integrity: sha512-ceqxoedUrcayh7Y7ZX6NdbbDzGROiyVBgC4PriJThBKSVPWnnFHZAkfI1lJT8QFkOwH4qOS2SJkS4wvpGl8BpA==}
    engines: {node: '>=12'}
    hasBin: true

  esbuild@0.25.5:
    resolution: {integrity: sha512-P8OtKZRv/5J5hhz0cUAdu/cLuPIKXpQl1R9pZtvmHWQvrAUVd0UNIPT4IB4W3rNOqVO0rlqHmCIbSwxh/c9yUQ==}
    engines: {node: '>=18'}
    hasBin: true

  escalade@3.2.0:
    resolution: {integrity: sha512-WUj2qlxaQtO4g6Pq5c29GTcWGDyd8itL8zTlipgECz3JesAiiOKotd8JU6otB3PACgG6xkJUyVhboMS+bje/jA==}
    engines: {node: '>=6'}

  escape-html@1.0.3:
    resolution: {integrity: sha512-NiSupZ4OeuGwr68lGIeym/ksIZMJodUGOSCZ/FSnTxcrekbvqrgdUxlJOMpijaKZVjAJrWrGs/6Jy8OMuyj9ow==}

  escape-string-regexp@2.0.0:
    resolution: {integrity: sha512-UpzcLCXolUWcNu5HtVMHYdXJjArjsF9C0aNnquZYY4uW/Vu0miy5YoWvbV345HauVvcAUnpRuhMMcqTcGOY2+w==}
    engines: {node: '>=8'}

  escape-string-regexp@4.0.0:
    resolution: {integrity: sha512-TtpcNJ3XAzx3Gq8sWRzJaVajRs0uVxA2YAkdb1jm2YkPz4G6egUFAyA3n5vtEIZefPk5Wa4UXbKuS5fKkJWdgA==}
    engines: {node: '>=10'}

  esprima@4.0.1:
    resolution: {integrity: sha512-eGuFFw7Upda+g4p+QHvnW0RyTX/SVeJBDM/gCtMARO0cLuT2HcEKnTPvhjV6aGeqrCB/sbNop0Kszm0jsaWU4A==}
    engines: {node: '>=4'}
    hasBin: true

  estree-walker@3.0.3:
    resolution: {integrity: sha512-7RUKfXgSMMkzt6ZuXmqapOurLGPPfgj6l9uRZ7lRGolvk0y2yocc35LdcxKC5PQZdn2DMqioAQ2NoWcrTKmm6g==}

  etag@1.8.1:
    resolution: {integrity: sha512-aIL5Fx7mawVa300al2BnEE4iNvo1qETxLrPI/o05L7z6go7fCw1J6EQmbK4FmJ2AS7kgVF/KEZWufBfdClMcPg==}
    engines: {node: '>= 0.6'}

  event-target-shim@5.0.1:
    resolution: {integrity: sha512-i/2XbnSz/uxRCU6+NdVJgKWDTM427+MqYbkQzD321DuCQJUqOuJKIA0IM2+W2xtYHdKOmZ4dR6fExsd4SXL+WQ==}
    engines: {node: '>=6'}

  expect-type@1.2.1:
    resolution: {integrity: sha512-/kP8CAwxzLVEeFrMm4kMmy4CCDlpipyA7MYLVrdJIkV0fYF0UaigQHRsxHiuY/GEea+bh4KSv3TIlgr+2UL6bw==}
    engines: {node: '>=12.0.0'}

  exponential-backoff@3.1.2:
    resolution: {integrity: sha512-8QxYTVXUkuy7fIIoitQkPwGonB8F3Zj8eEO8Sqg9Zv/bkI7RJAzowee4gr81Hak/dUTpA2Z7VfQgoijjPNlUZA==}

  extendable-media-recorder-wav-encoder-broker@7.0.119:
    resolution: {integrity: sha512-BLrFOnqFLpsmmNpSk/TfjNs4j6ImCSGtoryIpRlqNu5S/Avt6gRJI0s4UYvdK7h17PCi+8vaDr75blvmU1sYlw==}

  extendable-media-recorder-wav-encoder-worker@8.0.116:
    resolution: {integrity: sha512-bJPR0B7ZHeoqi9YoSie+UXAfEYya3efQ9eLiWuyK4KcOv+SuYQvWCoyzX5kjvb6GqIBCUnev5xulfeHRlyCwvw==}

  extendable-media-recorder-wav-encoder@7.0.129:
    resolution: {integrity: sha512-/wqM2hnzvLy/iUlg/EU3JIF8MJcidy8I77Z7CCm5+CVEClDfcs6bH9PgghuisndwKTaud0Dh48RTD83gkfEjCw==}

  extendable-media-recorder@6.6.10:
    resolution: {integrity: sha512-gnSmLqDFq40ZdbGfuarnMLNqYPLCPpPr0p21V+g67wG4Pv2oCc/ga8sfsZrEM5GywEi7FcpyRm3z99JWZ/0aPw==}

  fast-json-stable-stringify@2.1.0:
    resolution: {integrity: sha512-lhd/wF+Lk98HZoTCtlVraHtfh5XYijIjalXck7saUtuanSDyLMxnHhSXEDJqHxD7msR8D0uCmqlkwjCV8xvwHw==}

  fast-unique-numbers@7.0.2:
    resolution: {integrity: sha512-xnqpsnu889bHbq5cbDMwCJ2BPf6kjFPMu+RHfqKvisRxeEbTOVxY5aW/ZNsZ/r8OlwatxmjdFEVQog2xAhLkvg==}
    engines: {node: '>=14.15.4'}

  fast-unique-numbers@9.0.22:
    resolution: {integrity: sha512-dBR+30yHAqBGvOuxxQdnn2lTLHCO6r/9B+M4yF8mNrzr3u1yiF+YVJ6u3GTyPN/VRWqaE1FcscZDdBgVKmrmQQ==}
    engines: {node: '>=18.2.0'}

  fb-watchman@2.0.2:
    resolution: {integrity: sha512-p5161BqbuCaSnB8jIbzQHOlpgsPmK5rJVDfDKO91Axs5NC1uu3HRQm6wt9cd9/+GtQQIO53JdGXXoyDpTAsgYA==}

  fdir@6.4.6:
    resolution: {integrity: sha512-hiFoqpyZcfNm1yc4u8oWCf9A2c4D3QjCrks3zmoVKVxpQRzmPNar1hUJcBG2RQHvEVGDN+Jm81ZheVLAQMK6+w==}
    peerDependencies:
      picomatch: ^3 || ^4
    peerDependenciesMeta:
      picomatch:
        optional: true

  fetch-blob@3.2.0:
    resolution: {integrity: sha512-7yAQpD2UMJzLi1Dqv7qFYnPbaPx7ZfFK6PiIxQ4PfkGPyNyl2Ugx+a/umUonmKqjhM4DnfbMvdX6otXq83soQQ==}
    engines: {node: ^12.20 || >= 14.13}

  fill-range@7.1.1:
    resolution: {integrity: sha512-YsGpe3WHLK8ZYi4tWDg2Jy3ebRz2rXowDxnld4bkQB00cc/1Zw9AWnC0i9ztDJitivtQvaI9KaLyKrc+hBW0yg==}
    engines: {node: '>=8'}

  finalhandler@1.1.2:
    resolution: {integrity: sha512-aAWcW57uxVNrQZqFXjITpW3sIUQmHGG3qSb9mUah9MgMC4NeWhNOlNjXEYq3HjRAvL6arUviZGGJsBg6z0zsWA==}
    engines: {node: '>= 0.8'}

  find-up@4.1.0:
    resolution: {integrity: sha512-PpOwAdQ/YlXQ2vj8a3h8IipDuYRi3wceVQQGYWxNINccq40Anw7BlsEXCMbt1Zt+OLA6Fq9suIpIWD0OsnISlw==}
    engines: {node: '>=8'}

  flow-enums-runtime@0.0.6:
    resolution: {integrity: sha512-3PYnM29RFXwvAN6Pc/scUfkI7RwhQ/xqyLUyPNlXUp9S40zI8nup9tUSrTLSVnWGBN38FNiGWbwZOB6uR4OGdw==}

  formdata-polyfill@4.0.10:
    resolution: {integrity: sha512-buewHzMvYL29jdeQTVILecSaZKnt/RJWjoZCF5OW60Z67/GmSLBkOFM7qh1PI3zFNtJbaZL5eQu1vLfazOwj4g==}
    engines: {node: '>=12.20.0'}

  fraction.js@4.3.7:
    resolution: {integrity: sha512-ZsDfxO51wGAXREY55a7la9LScWpwv9RxIrYABrlvOFBlH/ShPnrtsXeuUIfXKKOVicNxQ+o8JTbJvjS4M89yew==}

  fresh@0.5.2:
    resolution: {integrity: sha512-zJ2mQYM18rEFOudeV4GShTGIQ7RbzA7ozbU9I/XBpm7kqgMywgmylMwXHxZJmkVoYkna9d2pVXVXPdYTP9ej8Q==}
    engines: {node: '>= 0.6'}

  fs.realpath@1.0.0:
    resolution: {integrity: sha512-OO0pH2lK6a0hZnAdau5ItzHPI6pUlvI7jMVnxUQRtw4owF2wk8lOSabtGDCTP4Ggrg2MbGnWO9X8K1t4+fGMDw==}

  fsevents@2.3.3:
    resolution: {integrity: sha512-5xoDfX+fL7faATnagmWPpbFtwh/R77WmMMqqHGS65C3vvB0YHrgF+B1YmZ3441tMj5n63k0212XNoJwzlhffQw==}
    engines: {node: ^8.16.0 || ^10.6.0 || >=11.0.0}
    os: [darwin]

  gensync@1.0.0-beta.2:
    resolution: {integrity: sha512-3hN7NaskYvMDLQY55gnW3NQ+mesEAepTqlg+VEbj7zzqEMBVNhzcGYYeqFo/TlYz6eQiFcp1HcsCZO+nGgS8zg==}
    engines: {node: '>=6.9.0'}

  get-caller-file@2.0.5:
    resolution: {integrity: sha512-DyFP3BM/3YHTQOCUL/w0OZHR0lpKeGrxotcHWcqNEdnltqFwXVfhEBQ94eIo34AfQpo0rGki4cyIiftY06h2Fg==}
    engines: {node: 6.* || 8.* || >= 10.*}

  get-nonce@1.0.1:
    resolution: {integrity: sha512-FJhYRoDaiatfEkUK8HKlicmu/3SGFD51q3itKDGoSTysQJBnfOcxU5GxnhE1E6soB76MbT0MBtnKJuXyAx+96Q==}
    engines: {node: '>=6'}

  get-package-type@0.1.0:
    resolution: {integrity: sha512-pjzuKtY64GYfWizNAJ0fr9VqttZkNiK2iS430LtIHzjBEr6bX8Am2zm4sW4Ro5wjWW5cAlRL1qAMTcXbjNAO2Q==}
    engines: {node: '>=8.0.0'}

  get-tsconfig@4.10.1:
    resolution: {integrity: sha512-auHyJ4AgMz7vgS8Hp3N6HXSmlMdUyhSUrfBF16w153rxtLIEOE+HGqaBppczZvnHLqQJfiHotCYpNhl0lUROFQ==}

  glob@7.2.3:
    resolution: {integrity: sha512-nFR0zLpU2YCaRxwoCJvL6UvCH2JFyFVIvwTLsIf21AuHlMskA1hhTdk+LlYJtOlYt9v6dvszD2BGRqBL+iQK9Q==}
    deprecated: Glob versions prior to v9 are no longer supported

  globals@11.12.0:
    resolution: {integrity: sha512-WOBp/EEGUiIsJSp7wcv/y6MO+lV9UoncWqxuFfm8eBwzWNgyfBd6Gz+IeKQ9jCmyhoH99g15M3T+QaVHFjizVA==}
    engines: {node: '>=4'}

  graceful-fs@4.2.11:
    resolution: {integrity: sha512-RbJ5/jmFcNNCcDV5o9eTnBLJ/HszWV0P73bc+Ff4nS/rJj+YaS6IGyiOL0VoBYX+l1Wrl3k63h/KrH+nhJ0XvQ==}

  has-flag@4.0.0:
    resolution: {integrity: sha512-EykJT/Q1KjTWctppgIAgfSO0tKVuZUjhgMr17kqTumMl6Afv3EISleU7qZUzoXDFTAHTDC4NOoG/ZxU3EvlMPQ==}
    engines: {node: '>=8'}

  hermes-estree@0.28.1:
    resolution: {integrity: sha512-w3nxl/RGM7LBae0v8LH2o36+8VqwOZGv9rX1wyoWT6YaKZLqpJZ0YQ5P0LVr3tuRpf7vCx0iIG4i/VmBJejxTQ==}

  hermes-parser@0.28.1:
    resolution: {integrity: sha512-nf8o+hE8g7UJWParnccljHumE9Vlq8F7MqIdeahl+4x0tvCUJYRrT0L7h0MMg/X9YJmkNwsfbaNNrzPtFXOscg==}

  http-errors@2.0.0:
    resolution: {integrity: sha512-FtwrG/euBzaEjYeRqOgly7G0qviiXoJWnvEH2Z1plBdXgbyjv34pHTSb9zoeHMyDy33+DWy5Wt9Wo+TURtOYSQ==}
    engines: {node: '>= 0.8'}

  https-proxy-agent@7.0.6:
    resolution: {integrity: sha512-vK9P5/iUfdl95AI+JVyUuIcVtd4ofvtrOr3HNtM2yxC9bnMbEdp3x01OhQNnjb8IJYi38VlTE3mBXwcfvywuSw==}
    engines: {node: '>= 14'}

  image-size@1.2.1:
    resolution: {integrity: sha512-rH+46sQJ2dlwfjfhCyNx5thzrv+dtmBIhPHk0zgRUukHzZ/kRueTJXoYYsclBaKcSMBWuGbOFXtioLpzTb5euw==}
    engines: {node: '>=16.x'}
    hasBin: true

  import-fresh@2.0.0:
    resolution: {integrity: sha512-eZ5H8rcgYazHbKC3PG4ClHNykCSxtAhxSSEM+2mb+7evD2CKF5V7c0dNum7AdpDh0ZdICwZY9sRSn8f+KH96sg==}
    engines: {node: '>=4'}

  imurmurhash@0.1.4:
    resolution: {integrity: sha512-JmXMZ6wuvDmLiHEml9ykzqO6lwFbof0GG4IkcGaENdCRDDmMVnny7s5HsIgHCbaq0w2MyPhDqkhTUgS2LU2PHA==}
    engines: {node: '>=0.8.19'}

  indefinite-article@0.0.2:
    resolution: {integrity: sha512-Au/2XzRkvxq2J6w5uvSSbBKPZ5kzINx5F2wb0SF8xpRL8BP9Lav81TnRbfPp6p+SYjYxwaaLn4EUwI3/MmYKSw==}

  inflight@1.0.6:
    resolution: {integrity: sha512-k92I/b08q4wvFscXCLvqfsHCrjrF7yiXsQuIVvVE7N82W3+aqpzuUdBbfhWcy/FZR3/4IgflMgKLOsvPDrGCJA==}
    deprecated: This module is not supported, and leaks memory. Do not use it. Check out lru-cache if you want a good and tested way to coalesce async requests by a key value, which is much more comprehensive and powerful.

  inherits@2.0.4:
    resolution: {integrity: sha512-k/vGaX4/Yla3WzyMCvTQOXYeIHvqOKtnqBduzTHpzpQZzAskKMhZ2K+EnBiSM9zGSoIFeMpXKxa4dYeZIQqewQ==}

  invariant@2.2.4:
    resolution: {integrity: sha512-phJfQVBuaJM5raOpJjSfkiD6BpbCE4Ns//LaXl6wGYtUBY83nWS6Rf9tXm2e8VaK60JEjYldbPif/A2B1C2gNA==}

  is-arrayish@0.2.1:
    resolution: {integrity: sha512-zz06S8t0ozoDXMG+ube26zeCTNXcKIPJZJi8hBrF4idCLms4CG9QtK7qBl1boi5ODzFpjswb5JPmHCbMpjaYzg==}

  is-arrayish@0.3.2:
    resolution: {integrity: sha512-eVRqCvVlZbuw3GrM63ovNSNAeA1K16kaR/LRY/92w0zxQ5/1YzwblUX652i4Xs9RwAGjW9d9y6X88t8OaAJfWQ==}

  is-directory@0.3.1:
    resolution: {integrity: sha512-yVChGzahRFvbkscn2MlwGismPO12i9+znNruC5gVEntG3qu0xQMzsGg/JFbrsqDOHtHFPci+V5aP5T9I+yeKqw==}
    engines: {node: '>=0.10.0'}

  is-docker@2.2.1:
    resolution: {integrity: sha512-F+i2BKsFrH66iaUFc0woD8sLy8getkwTwtOBjvs56Cx4CgJDeKQeqfz8wAYiSb8JOprWhHH5p77PbmYCvvUuXQ==}
    engines: {node: '>=8'}
    hasBin: true

  is-fullwidth-code-point@3.0.0:
    resolution: {integrity: sha512-zymm5+u+sCsSWyD9qNaejV3DFvhCKclKdizYaJUuHA83RLjb7nSuGnddCHGv0hk+KY7BMAlsWeK4Ueg6EV6XQg==}
    engines: {node: '>=8'}

  is-number@7.0.0:
    resolution: {integrity: sha512-41Cifkg6e8TylSpdtTpeLVMqvSBEVzTttHvERD741+pnZ8ANv0004MRL43QKPDlK9cGvNp6NZWZUBlbGXYxxng==}
    engines: {node: '>=0.12.0'}

  is-wsl@2.2.0:
    resolution: {integrity: sha512-fKzAra0rGJUUBwGBgNkHZuToZcn+TtXHpeCgmkMJMMYx1sQDYaCSyjJBSCa2nH1DGm7s3n1oBnohoVTBaN7Lww==}
    engines: {node: '>=8'}

  istanbul-lib-coverage@3.2.2:
    resolution: {integrity: sha512-O8dpsF+r0WV/8MNRKfnmrtCWhuKjxrq2w+jpzBL5UZKTi2LeVWnWOmWRxFlesJONmc+wLAGvKQZEOanko0LFTg==}
    engines: {node: '>=8'}

  istanbul-lib-instrument@5.2.1:
    resolution: {integrity: sha512-pzqtp31nLv/XFOzXGuvhCb8qhjmTVo5vjVk19XE4CRlSWz0KoeJ3bw9XsA7nOp9YBf4qHjwBxkDzKcME/J29Yg==}
    engines: {node: '>=8'}

  jest-environment-node@29.7.0:
    resolution: {integrity: sha512-DOSwCRqXirTOyheM+4d5YZOrWcdu0LNZ87ewUoywbcb2XR4wKgqiG8vNeYwhjFMbEkfju7wx2GYH0P2gevGvFw==}
    engines: {node: ^14.15.0 || ^16.10.0 || >=18.0.0}

  jest-get-type@29.6.3:
    resolution: {integrity: sha512-zrteXnqYxfQh7l5FHyL38jL39di8H8rHoecLH3JNxH3BwOrBsNeabdap5e0I23lD4HHI8W5VFBZqG4Eaq5LNcw==}
    engines: {node: ^14.15.0 || ^16.10.0 || >=18.0.0}

  jest-haste-map@29.7.0:
    resolution: {integrity: sha512-fP8u2pyfqx0K1rGn1R9pyE0/KTn+G7PxktWidOBTqFPLYX0b9ksaMFkhK5vrS3DVun09pckLdlx90QthlW7AmA==}
    engines: {node: ^14.15.0 || ^16.10.0 || >=18.0.0}

  jest-message-util@29.7.0:
    resolution: {integrity: sha512-GBEV4GRADeP+qtB2+6u61stea8mGcOT4mCtrYISZwfu9/ISHFJ/5zOMXYbpBE9RsS5+Gb63DW4FgmnKJ79Kf6w==}
    engines: {node: ^14.15.0 || ^16.10.0 || >=18.0.0}

  jest-mock@29.7.0:
    resolution: {integrity: sha512-ITOMZn+UkYS4ZFh83xYAOzWStloNzJFO2s8DWrE4lhtGD+AorgnbkiKERe4wQVBydIGPx059g6riW5Btp6Llnw==}
    engines: {node: ^14.15.0 || ^16.10.0 || >=18.0.0}

  jest-regex-util@29.6.3:
    resolution: {integrity: sha512-KJJBsRCyyLNWCNBOvZyRDnAIfUiRJ8v+hOBQYGn8gDyF3UegwiP4gwRR3/SDa42g1YbVycTidUF3rKjyLFDWbg==}
    engines: {node: ^14.15.0 || ^16.10.0 || >=18.0.0}

  jest-util@29.7.0:
    resolution: {integrity: sha512-z6EbKajIpqGKU56y5KBUgy1dt1ihhQJgWzUlZHArA/+X2ad7Cb5iF+AK1EWVL/Bo7Rz9uurpqw6SiBCefUbCGA==}
    engines: {node: ^14.15.0 || ^16.10.0 || >=18.0.0}

  jest-validate@29.7.0:
    resolution: {integrity: sha512-ZB7wHqaRGVw/9hST/OuFUReG7M8vKeq0/J2egIGLdvjHCmYqGARhzXmtgi+gVeZ5uXFF219aOc3Ls2yLg27tkw==}
    engines: {node: ^14.15.0 || ^16.10.0 || >=18.0.0}

  jest-worker@29.7.0:
    resolution: {integrity: sha512-eIz2msL/EzL9UFTFFx7jBTkeZfku0yUAyZZZmJ93H2TYEiroIx2PQjEXcwYtYl8zXCxb+PAmA2hLIt/6ZEkPHw==}
    engines: {node: ^14.15.0 || ^16.10.0 || >=18.0.0}

  jiti@2.4.2:
    resolution: {integrity: sha512-rg9zJN+G4n2nfJl5MW3BMygZX56zKPNVEYYqq7adpmMh4Jn2QNEwhvQlFy6jPVdcod7txZtKHWnyZiA3a0zP7A==}
    hasBin: true

  jose@5.10.0:
    resolution: {integrity: sha512-s+3Al/p9g32Iq+oqXxkW//7jk2Vig6FF1CFqzVXoTUXt2qz89YWbL+OwS17NFYEvxC35n0FKeGO2LGYSxeM2Gg==}

  js-tokens@4.0.0:
    resolution: {integrity: sha512-RdJUflcE3cUzKiMqQgsCu06FPu9UdIJO0beYbPhHN4k6apgJtifcoCtT9bcxOpYBtpD2kCM6Sbzg4CausW/PKQ==}

  js-tokens@9.0.1:
    resolution: {integrity: sha512-mxa9E9ITFOt0ban3j6L5MpjwegGz6lBQmM1IJkWeBZGcMxto50+eWdjC/52xDbS2vy0k7vIMK0Fe2wfL9OQSpQ==}

  js-yaml@3.14.1:
    resolution: {integrity: sha512-okMH7OXXJ7YrN9Ok3/SXrnu4iX9yOk+25nqX4imS2npuvTYDmo/QEZoqwZkYaIDk3jVvBOTOIEgEhaLOynBS9g==}
    hasBin: true

  jsc-safe-url@0.2.4:
    resolution: {integrity: sha512-0wM3YBWtYePOjfyXQH5MWQ8H7sdk5EXSwZvmSLKk2RboVQ2Bu239jycHDz5J/8Blf3K0Qnoy2b6xD+z10MFB+Q==}

  jsesc@3.1.0:
    resolution: {integrity: sha512-/sM3dO2FOzXjKQhJuo0Q173wf2KOo8t4I8vHy6lF9poUp7bKT0/NHE8fPX23PwfhnykfqnC2xRxOnVw5XuGIaA==}
    engines: {node: '>=6'}
    hasBin: true

  json-parse-better-errors@1.0.2:
    resolution: {integrity: sha512-mrqyZKfX5EhL7hvqcV6WG1yYjnjeuYDzDhhcAAUrq8Po85NBQBJP+ZDUT75qZQ98IkUoBqdkExkukOU7Ts2wrw==}

  json-schema@0.4.0:
    resolution: {integrity: sha512-es94M3nTIfsEPisRafak+HDLfHXnKBhV3vU5eqPcS3flIWqcxJWgXHXiey3YrpaNsanY5ei1VoYEbOzijuq9BA==}

  json5@2.2.3:
    resolution: {integrity: sha512-XmOWe7eyHYH14cLdVPoyg+GOH3rYX++KpzrylJwSW98t3Nk+U8XOl8FWKOgwtzdb8lXGf6zYwDUzeHMWfxasyg==}
    engines: {node: '>=6'}
    hasBin: true

  jsondiffpatch@0.6.0:
    resolution: {integrity: sha512-3QItJOXp2AP1uv7waBkao5nCvhEv+QmJAd38Ybq7wNI74Q+BBmnLn4EDKz6yI9xGAIQoUF87qHt+kc1IVxB4zQ==}
    engines: {node: ^18.0.0 || >=20.0.0}
    hasBin: true

  kysely@0.28.2:
    resolution: {integrity: sha512-4YAVLoF0Sf0UTqlhgQMFU9iQECdah7n+13ANkiuVfRvlK+uI0Etbgd7bVP36dKlG+NXWbhGua8vnGt+sdhvT7A==}
    engines: {node: '>=18.0.0'}

  leven@3.1.0:
    resolution: {integrity: sha512-qsda+H8jTaUaN/x5vzW2rzc+8Rw4TAQ/4KjB46IwK5VH+IlVeeeje/EoZRpiXvIqjFgK84QffqPztGI3VBLG1A==}
    engines: {node: '>=6'}

  lighthouse-logger@1.4.2:
    resolution: {integrity: sha512-gPWxznF6TKmUHrOQjlVo2UbaL2EJ71mb2CCeRs/2qBpi4L/g4LUVc9+3lKQ6DTUZwJswfM7ainGrLO1+fOqa2g==}

  lightningcss-darwin-arm64@1.30.1:
    resolution: {integrity: sha512-c8JK7hyE65X1MHMN+Viq9n11RRC7hgin3HhYKhrMyaXflk5GVplZ60IxyoVtzILeKr+xAJwg6zK6sjTBJ0FKYQ==}
    engines: {node: '>= 12.0.0'}
    cpu: [arm64]
    os: [darwin]

  lightningcss-darwin-x64@1.30.1:
    resolution: {integrity: sha512-k1EvjakfumAQoTfcXUcHQZhSpLlkAuEkdMBsI/ivWw9hL+7FtilQc0Cy3hrx0AAQrVtQAbMI7YjCgYgvn37PzA==}
    engines: {node: '>= 12.0.0'}
    cpu: [x64]
    os: [darwin]

  lightningcss-freebsd-x64@1.30.1:
    resolution: {integrity: sha512-kmW6UGCGg2PcyUE59K5r0kWfKPAVy4SltVeut+umLCFoJ53RdCUWxcRDzO1eTaxf/7Q2H7LTquFHPL5R+Gjyig==}
    engines: {node: '>= 12.0.0'}
    cpu: [x64]
    os: [freebsd]

  lightningcss-linux-arm-gnueabihf@1.30.1:
    resolution: {integrity: sha512-MjxUShl1v8pit+6D/zSPq9S9dQ2NPFSQwGvxBCYaBYLPlCWuPh9/t1MRS8iUaR8i+a6w7aps+B4N0S1TYP/R+Q==}
    engines: {node: '>= 12.0.0'}
    cpu: [arm]
    os: [linux]

  lightningcss-linux-arm64-gnu@1.30.1:
    resolution: {integrity: sha512-gB72maP8rmrKsnKYy8XUuXi/4OctJiuQjcuqWNlJQ6jZiWqtPvqFziskH3hnajfvKB27ynbVCucKSm2rkQp4Bw==}
    engines: {node: '>= 12.0.0'}
    cpu: [arm64]
    os: [linux]

  lightningcss-linux-arm64-musl@1.30.1:
    resolution: {integrity: sha512-jmUQVx4331m6LIX+0wUhBbmMX7TCfjF5FoOH6SD1CttzuYlGNVpA7QnrmLxrsub43ClTINfGSYyHe2HWeLl5CQ==}
    engines: {node: '>= 12.0.0'}
    cpu: [arm64]
    os: [linux]

  lightningcss-linux-x64-gnu@1.30.1:
    resolution: {integrity: sha512-piWx3z4wN8J8z3+O5kO74+yr6ze/dKmPnI7vLqfSqI8bccaTGY5xiSGVIJBDd5K5BHlvVLpUB3S2YCfelyJ1bw==}
    engines: {node: '>= 12.0.0'}
    cpu: [x64]
    os: [linux]

  lightningcss-linux-x64-musl@1.30.1:
    resolution: {integrity: sha512-rRomAK7eIkL+tHY0YPxbc5Dra2gXlI63HL+v1Pdi1a3sC+tJTcFrHX+E86sulgAXeI7rSzDYhPSeHHjqFhqfeQ==}
    engines: {node: '>= 12.0.0'}
    cpu: [x64]
    os: [linux]

  lightningcss-win32-arm64-msvc@1.30.1:
    resolution: {integrity: sha512-mSL4rqPi4iXq5YVqzSsJgMVFENoa4nGTT/GjO2c0Yl9OuQfPsIfncvLrEW6RbbB24WtZ3xP/2CCmI3tNkNV4oA==}
    engines: {node: '>= 12.0.0'}
    cpu: [arm64]
    os: [win32]

  lightningcss-win32-x64-msvc@1.30.1:
    resolution: {integrity: sha512-PVqXh48wh4T53F/1CCu8PIPCxLzWyCnn/9T5W1Jpmdy5h9Cwd+0YQS6/LwhHXSafuc61/xg9Lv5OrCby6a++jg==}
    engines: {node: '>= 12.0.0'}
    cpu: [x64]
    os: [win32]

  lightningcss@1.30.1:
    resolution: {integrity: sha512-xi6IyHML+c9+Q3W0S4fCQJOym42pyurFiJUHEcEyHS0CeKzia4yZDEsLlqOFykxOdHpNy0NmvVO31vcSqAxJCg==}
    engines: {node: '>= 12.0.0'}

  locate-path@5.0.0:
    resolution: {integrity: sha512-t7hw9pI+WvuwNJXwk5zVHpyhIqzg2qTlklJOf0mVxGSbe3Fp2VieZcduNYjaLDoy6p9uGpQEGWG87WpMKlNq8g==}
    engines: {node: '>=8'}

  lodash.throttle@4.1.1:
    resolution: {integrity: sha512-wIkUCfVKpVsWo3JSZlc+8MB5it+2AN5W8J7YVMST30UrvcQNZ1Okbj+rbVniijTWE6FGYy4XJq/rHkas8qJMLQ==}

  loose-envify@1.4.0:
    resolution: {integrity: sha512-lyuxPGr/Wfhrlem2CL/UcnUc1zcqKAImBDzukY7Y5F/yQiNdko6+fRLevlw1HgMySw7f611UIY408EtxRSoK3Q==}
    hasBin: true

  lottie-web@5.13.0:
    resolution: {integrity: sha512-+gfBXl6sxXMPe8tKQm7qzLnUy5DUPJPKIyRHwtpCpyUEYjHYRJC/5gjUvdkuO2c3JllrPtHXH5UJJK8LRYl5yQ==}

  loupe@3.1.4:
    resolution: {integrity: sha512-wJzkKwJrheKtknCOKNEtDK4iqg/MxmZheEMtSTYvnzRdEYaZzmgH976nenp8WdJRdx5Vc1X/9MO0Oszl6ezeXg==}

  lru-cache@5.1.1:
    resolution: {integrity: sha512-KpNARQA3Iwv+jTA0utUVVbrh+Jlrr1Fv0e56GGzAFOXN7dk/FviaDW8LHmK52DlcH4WP2n6gI8vN1aesBFgo9w==}

  lucide-react@0.515.0:
    resolution: {integrity: sha512-Sy7bY0MeicRm2pzrnoHm2h6C1iVoeHyBU2fjdQDsXGP51fhkhau1/ZV/dzrcxEmAKsxYb6bGaIsMnGHuQ5s0dw==}
    peerDependencies:
      react: ^16.5.1 || ^17.0.0 || ^18.0.0 || ^19.0.0

  lz-string@1.5.0:
    resolution: {integrity: sha512-h5bgJWpxJNswbU7qCrV0tIKQCaS3blPDrqKWx+QxzuzL1zGUzij9XCWLrSLsJPu5t+eWA/ycetzYAO5IOMcWAQ==}
    hasBin: true

  magic-string@0.30.17:
    resolution: {integrity: sha512-sNPKHvyjVf7gyjwS4xGTaW/mCnF8wnjtifKBEhxfZ7E/S8tQ0rssrwGNn6q8JH/ohItJfSQp9mBtQYuTlH5QnA==}

  makeerror@1.0.12:
    resolution: {integrity: sha512-JmqCvUhmt43madlpFzG4BQzG2Z3m6tvQDNKdClZnO3VbIudJYmxsT0FNJMeiB2+JTSlTQTSbU8QdesVmwJcmLg==}

  marky@1.3.0:
    resolution: {integrity: sha512-ocnPZQLNpvbedwTy9kNrQEsknEfgvcLMvOtz3sFeWApDq1MXH1TqkCIx58xlpESsfwQOnuBO9beyQuNGzVvuhQ==}

  media-encoder-host-broker@7.1.0:
    resolution: {integrity: sha512-Emu3f45Wbf6AoRJxfvZ8e5nh8fRVviBfkABgYNvVUsVBgJ7+l137gn324g/JmNVQhhVQ89fjmGT1kHIJ9JG5Nw==}

  media-encoder-host-worker@9.2.0:
    resolution: {integrity: sha512-LrJJgNBDZH2y1PYBLaiYQw9uFU5i3yPvDkDxdko+L3Z4qzhKq9+4eYxKDqlwO4EdOlaiggvMpkgZl3roOniz2A==}

  media-encoder-host@8.1.0:
    resolution: {integrity: sha512-VwX3ex48ltl+K1ObGEq3IcZp/XqpNTWemd9brC9ovo89rYmCRKTZAp1FCyfAY86RdvSMrUs26lbo45DIDVyERg==}

  memoize-one@5.2.1:
    resolution: {integrity: sha512-zYiwtZUcYyXKo/np96AGZAckk+FWWsUdJ3cHGGmld7+AhvcWmQyGCYUh1hc4Q/pkOhb65dQR/pqCyK0cOaHz4Q==}

  merge-stream@2.0.0:
    resolution: {integrity: sha512-abv/qOcuPfk3URPfDzmZU1LKmuw8kT+0nIHvKrKgFrwifol/doWcdA4ZqsWQ8ENrFKkd67Mfpo/LovbIUsbt3w==}

  metro-babel-transformer@0.82.4:
    resolution: {integrity: sha512-4juJahGRb1gmNbQq48lNinB6WFNfb6m0BQqi/RQibEltNiqTCxew/dBspI2EWA4xVCd3mQWGfw0TML4KurQZnQ==}
    engines: {node: '>=18.18'}

  metro-cache-key@0.82.4:
    resolution: {integrity: sha512-2JCTqcpF+f2OghOpe/+x+JywfzDkrHdAqinPFWmK2ezNAU/qX0jBFaTETogPibFivxZJil37w9Yp6syX8rFUng==}
    engines: {node: '>=18.18'}

  metro-cache@0.82.4:
    resolution: {integrity: sha512-vX0ylSMGtORKiZ4G8uP6fgfPdDiCWvLZUGZ5zIblSGylOX6JYhvExl0Zg4UA9pix/SSQu5Pnp9vdODMFsNIxhw==}
    engines: {node: '>=18.18'}

  metro-config@0.82.4:
    resolution: {integrity: sha512-Ki3Wumr3hKHGDS7RrHsygmmRNc/PCJrvkLn0+BWWxmbOmOcMMJDSmSI+WRlT8jd5VPZFxIi4wg+sAt5yBXAK0g==}
    engines: {node: '>=18.18'}

  metro-core@0.82.4:
    resolution: {integrity: sha512-Xo4ozbxPg2vfgJGCgXZ8sVhC2M0lhTqD+tsKO2q9aelq/dCjnnSb26xZKcQO80CQOQUL7e3QWB7pLFGPjZm31A==}
    engines: {node: '>=18.18'}

  metro-file-map@0.82.4:
    resolution: {integrity: sha512-eO7HD1O3aeNsbEe6NBZvx1lLJUrxgyATjnDmb7bm4eyF6yWOQot9XVtxTDLNifECuvsZ4jzRiTInrbmIHkTdGA==}
    engines: {node: '>=18.18'}

  metro-minify-terser@0.82.4:
    resolution: {integrity: sha512-W79Mi6BUwWVaM8Mc5XepcqkG+TSsCyyo//dmTsgYfJcsmReQorRFodil3bbJInETvjzdnS1mCsUo9pllNjT1Hg==}
    engines: {node: '>=18.18'}

  metro-resolver@0.82.4:
    resolution: {integrity: sha512-uWoHzOBGQTPT5PjippB8rRT3iI9CTgFA9tRiLMzrseA5o7YAlgvfTdY9vFk2qyk3lW3aQfFKWkmqENryPRpu+Q==}
    engines: {node: '>=18.18'}

  metro-runtime@0.82.4:
    resolution: {integrity: sha512-vVyFO7H+eLXRV2E7YAUYA7aMGBECGagqxmFvC2hmErS7oq90BbPVENfAHbUWq1vWH+MRiivoRxdxlN8gBoF/dw==}
    engines: {node: '>=18.18'}

  metro-source-map@0.82.4:
    resolution: {integrity: sha512-9jzDQJ0FPas1FuQFtwmBHsez2BfhFNufMowbOMeG3ZaFvzeziE8A0aJwILDS3U+V5039ssCQFiQeqDgENWvquA==}
    engines: {node: '>=18.18'}

  metro-symbolicate@0.82.4:
    resolution: {integrity: sha512-LwEwAtdsx7z8rYjxjpLWxuFa2U0J6TS6ljlQM4WAATKa4uzV8unmnRuN2iNBWTmRqgNR77mzmI2vhwD4QSCo+w==}
    engines: {node: '>=18.18'}
    hasBin: true

  metro-transform-plugins@0.82.4:
    resolution: {integrity: sha512-NoWQRPHupVpnDgYguiEcm7YwDhnqW02iWWQjO2O8NsNP09rEMSq99nPjARWfukN7+KDh6YjLvTIN20mj3dk9kw==}
    engines: {node: '>=18.18'}

  metro-transform-worker@0.82.4:
    resolution: {integrity: sha512-kPI7Ad/tdAnI9PY4T+2H0cdgGeSWWdiPRKuytI806UcN4VhFL6OmYa19/4abYVYF+Cd2jo57CDuwbaxRfmXDhw==}
    engines: {node: '>=18.18'}

  metro@0.82.4:
    resolution: {integrity: sha512-/gFmw3ux9CPG5WUmygY35hpyno28zi/7OUn6+OFfbweA8l0B+PPqXXLr0/T6cf5nclCcH0d22o+02fICaShVxw==}
    engines: {node: '>=18.18'}
    hasBin: true

  micromatch@4.0.8:
    resolution: {integrity: sha512-PXwfBhYu0hBCPw8Dn0E+WDYb7af3dSLVWKi3HGv84IdF4TyFoC0ysxFd0Goxw7nSv4T/PzEJQxsYsEiFCKo2BA==}
    engines: {node: '>=8.6'}

  mime-db@1.52.0:
    resolution: {integrity: sha512-sPU4uV7dYlvtWJxwwxHD0PuihVNiE7TyAbQ5SWxDCB9mUYvOgroQOwYQQOKPJ8CIbE+1ETVlOoK1UC2nU3gYvg==}
    engines: {node: '>= 0.6'}

  mime-types@2.1.35:
    resolution: {integrity: sha512-ZDY+bPm5zTTF+YpCrAU9nK0UgICYPT0QtT1NZWFv4s++TNkcgVaT0g6+4R2uI4MjQjzysHB1zxuWL50hzaeXiw==}
    engines: {node: '>= 0.6'}

  mime@1.6.0:
    resolution: {integrity: sha512-x0Vn8spI+wuJ1O6S7gnbaQg8Pxh4NNHb7KSINmEWKiPE4RKOplvijn+NkmYmmRgP68mc70j2EbeTFRsrswaQeg==}
    engines: {node: '>=4'}
    hasBin: true

  minimatch@3.1.2:
    resolution: {integrity: sha512-J7p63hRiAjw1NDEww1W7i37+ByIrOWO5XQQAzZ3VOcL0PNybwpfmV/N05zFAzwQ9USyEcX6t3UO+K5aqBQOIHw==}

  minipass@7.1.2:
    resolution: {integrity: sha512-qOOzS1cBTWYF4BH8fVePDBOO9iptMnGUEZwNc/cMWnTV2nVLZ7VoNWEPHkYczZA0pdoA7dl6e7FL659nX9S2aw==}
    engines: {node: '>=16 || 14 >=14.17'}

  minizlib@3.0.2:
    resolution: {integrity: sha512-oG62iEk+CYt5Xj2YqI5Xi9xWUeZhDI8jjQmC5oThVH5JGCTgIjr7ciJDzC7MBzYd//WvR1OTmP5Q38Q8ShQtVA==}
    engines: {node: '>= 18'}

  mkdirp@1.0.4:
    resolution: {integrity: sha512-vVqVZQyf3WLx2Shd0qJ9xuvqgAyKPLAiqITEtqW0oIUjzo3PePDd6fW9iFz30ef7Ysp/oiWqbhszeGWW2T6Gzw==}
    engines: {node: '>=10'}
    hasBin: true

  mkdirp@3.0.1:
    resolution: {integrity: sha512-+NsyUUAZDmo6YVHzL/stxSu3t9YS1iljliy3BSDrXJ/dkn1KYdmtZODGGjLcc9XLgVVpH4KshHB8XmZgMhaBXg==}
    engines: {node: '>=10'}
    hasBin: true

  ms@2.0.0:
    resolution: {integrity: sha512-Tpp60P6IUJDTuOq/5Z8cdskzJujfwqfOTkrwIwj7IRISpnkJnT6SyJ4PCPnGMoFjC9ddhal5KVIYtAt97ix05A==}

  ms@2.1.3:
    resolution: {integrity: sha512-6FlzubTLZG3J2a/NVCAleEhjzq5oxgHyaCU9yYXvcLsvoVaHJq/s5xXI6/XXP6tz7R9xAOtHnSO/tXtF3WRTlA==}

  multi-buffer-data-view@3.0.24:
    resolution: {integrity: sha512-jm7Ycplx37ExXyQmqhwl7zfQmAj81y5LLzVx0XyWea4omP9W/xJhLEHs/5b+WojGyYSRt8BHiXZVcYzu68Ma0Q==}
    engines: {node: '>=12.20.1'}

  nanoid@3.3.11:
    resolution: {integrity: sha512-N8SpfPUnUp1bK+PMYW8qSWdl9U+wwNWI4QKxOYDy9JAro3WMX7p2OeVRF9v+347pnakNevPmiHhNmZ2HbFA76w==}
    engines: {node: ^10 || ^12 || ^13.7 || ^14 || >=15.0.1}
    hasBin: true

  nanostores@0.11.4:
    resolution: {integrity: sha512-k1oiVNN4hDK8NcNERSZLQiMfRzEGtfnvZvdBvey3SQbgn8Dcrk0h1I6vpxApjb10PFUflZrgJ2WEZyJQ+5v7YQ==}
    engines: {node: ^18.0.0 || >=20.0.0}

  negotiator@0.6.3:
    resolution: {integrity: sha512-+EUsqGPLsM+j/zdChZjsnX51g4XrHFOIXwfnCVPGlQk/k5giakcKsuxCObBRu6DSm9opw/O6slWbJdghQM4bBg==}
    engines: {node: '>= 0.6'}

  next-themes@0.4.6:
    resolution: {integrity: sha512-pZvgD5L0IEvX5/9GWyHMf3m8BKiVQwsCMHfoFosXtXBMnaS0ZnIJ9ST4b4NqLVKDEm8QBxoNNGNaBv2JNF6XNA==}
    peerDependencies:
      react: ^16.8 || ^17 || ^18 || ^19 || ^19.0.0-rc
      react-dom: ^16.8 || ^17 || ^18 || ^19 || ^19.0.0-rc

  next@15.3.3:
    resolution: {integrity: sha512-JqNj29hHNmCLtNvd090SyRbXJiivQ+58XjCcrC50Crb5g5u2zi7Y2YivbsEfzk6AtVI80akdOQbaMZwWB1Hthw==}
    engines: {node: ^18.18.0 || ^19.8.0 || >= 20.0.0}
    hasBin: true
    peerDependencies:
      '@opentelemetry/api': ^1.1.0
      '@playwright/test': ^1.41.2
      babel-plugin-react-compiler: '*'
      react: ^18.2.0 || 19.0.0-rc-de68d2f4-20241204 || ^19.0.0
      react-dom: ^18.2.0 || 19.0.0-rc-de68d2f4-20241204 || ^19.0.0
      sass: ^1.3.0
    peerDependenciesMeta:
      '@opentelemetry/api':
        optional: true
      '@playwright/test':
        optional: true
      babel-plugin-react-compiler:
        optional: true
      sass:
        optional: true

  node-domexception@1.0.0:
    resolution: {integrity: sha512-/jKZoMpw0F8GRwl4/eLROPA3cfcXtLApP0QzLmUT/HuPCZWyB7IY9ZrMeKw2O/nFIqPQB3PVM9aYm0F312AXDQ==}
    engines: {node: '>=10.5.0'}
    deprecated: Use your platform's native DOMException instead

  node-fetch@3.3.2:
    resolution: {integrity: sha512-dRB78srN/l6gqWulah9SrxeYnxeddIG30+GOqK/9OlLVyLg3HPnr6SqOWTWOXKRwC2eGYCkZ59NNuSgvSrpgOA==}
    engines: {node: ^12.20.0 || ^14.13.1 || >=16.0.0}

  node-int64@0.4.0:
    resolution: {integrity: sha512-O5lz91xSOeoXP6DulyHfllpq+Eg00MWitZIbtPfoSEvqIHdl5gfcY6hYzDWnj0qD5tz52PI08u9qUvSVeUBeHw==}

  node-releases@2.0.19:
    resolution: {integrity: sha512-xxOWJsBKtzAq7DY0J+DTzuz58K8e7sJbdgwkbMWQe8UYB6ekmsQ45q0M/tJDsGaZmbC+l7n57UV8Hl5tHxO9uw==}

  normalize-path@3.0.0:
    resolution: {integrity: sha512-6eZs5Ls3WtCisHWp9S2GUy8dqkpGi4BVSz3GaqiE6ezub0512ESztXUwUB6C6IKbQkY2Pnb/mD4WYojCRwcwLA==}
    engines: {node: '>=0.10.0'}

  normalize-range@0.1.2:
    resolution: {integrity: sha512-bdok/XvKII3nUpklnV6P2hxtMNrCboOjAcyBuQnWEhO665FwrSNRxU+AqpsyvO6LgGYPspN+lu5CLtw4jPRKNA==}
    engines: {node: '>=0.10.0'}

  npm-normalize-package-bin@4.0.0:
    resolution: {integrity: sha512-TZKxPvItzai9kN9H/TkmCtx/ZN/hvr3vUycjlfmH0ootY9yFBzNOpiXAdIn1Iteqsvk4lQn6B5PTrt+n6h8k/w==}
    engines: {node: ^18.17.0 || >=20.5.0}

  nullthrows@1.1.1:
    resolution: {integrity: sha512-2vPPEi+Z7WqML2jZYddDIfy5Dqb0r2fze2zTxNNknZaFpVHU3mFB3R+DWeJWGVx0ecvttSGlJTI+WG+8Z4cDWw==}

  ob1@0.82.4:
    resolution: {integrity: sha512-n9S8e4l5TvkrequEAMDidl4yXesruWTNTzVkeaHSGywoTOIwTzZzKw7Z670H3eaXDZui5MJXjWGNzYowVZIxCA==}
    engines: {node: '>=18.18'}

  object-assign@4.1.1:
    resolution: {integrity: sha512-rJgTQnkUnH1sFw8yT6VSU3zD3sWmu6sZhIseY8VX+GRu3P6F7Fu+JNDoXfklElbLJSnc3FUQHVe4cU5hj+BcUg==}
    engines: {node: '>=0.10.0'}

  on-finished@2.3.0:
    resolution: {integrity: sha512-ikqdkGAAyf/X/gPhXGvfgAytDZtDbr+bkNUJ0N9h5MI/dmdgCs3l6hoHrcUv41sRKew3jIwrp4qQDXiK99Utww==}
    engines: {node: '>= 0.8'}

  on-finished@2.4.1:
    resolution: {integrity: sha512-oVlzkg3ENAhCk2zdv7IJwd/QUD4z2RxRwpkcGY8psCVcCYZNq4wYnVWALHM+brtuJjePWiYF/ClmuDr8Ch5+kg==}
    engines: {node: '>= 0.8'}

  once@1.4.0:
    resolution: {integrity: sha512-lNaJgI+2Q5URQBkccEKHTQOPaXdUxnZZElQTZY0MFUAuaEqe1E+Nyvgdz/aIyNi6Z9MzO5dv1H8n58/GELp3+w==}

  open@7.4.2:
    resolution: {integrity: sha512-MVHddDVweXZF3awtlAS+6pgKLlm/JgxZ90+/NBurBoQctVOOB/zDdVjcyPzQ+0laDGbsWgrRkflI65sQeOgT9Q==}
    engines: {node: '>=8'}

  openai@5.5.1:
    resolution: {integrity: sha512-5i19097mGotHA1eFsM6Tjd/tJ8uo9sa5Ysv4Q6bKJ2vtN6rc0MzMrUefXnLXYAJcmMQrC1Efhj0AvfIkXrQamw==}
    hasBin: true
    peerDependencies:
      ws: ^8.18.0
      zod: ^3.23.8
    peerDependenciesMeta:
      ws:
        optional: true
      zod:
        optional: true

  p-limit@2.3.0:
    resolution: {integrity: sha512-//88mFWSJx8lxCzwdAABTJL2MyWB12+eIY7MDL2SqLmAkeKU9qxRvWuSyTjm3FUmpBEMuFfckAIqEaVGUDxb6w==}
    engines: {node: '>=6'}

  p-locate@4.1.0:
    resolution: {integrity: sha512-R79ZZ/0wAxKGu3oYMlz8jy/kbhsNrS7SKZ7PxEHBgJ5+F2mtFW2fK2cOtBh1cHYkQsbzFV7I+EoRKe6Yt0oK7A==}
    engines: {node: '>=8'}

  p-try@2.2.0:
    resolution: {integrity: sha512-R4nPAVTAU0B9D35/Gk3uJf/7XYbQcyohSKdvAxIRSNghFl4e71hVoGnBNQz9cWaXxO2I10KTC+3jMdvvoKw6dQ==}
    engines: {node: '>=6'}

  parse-json@4.0.0:
    resolution: {integrity: sha512-aOIos8bujGN93/8Ox/jPLh7RwVnPEysynVFE+fQZyg6jKELEHwzgKdLRFHUgXJL6kylijVSBC4BvN9OmsB48Rw==}
    engines: {node: '>=4'}

  parseurl@1.3.3:
    resolution: {integrity: sha512-CiyeOxFT/JZyN5m0z9PfXw4SCBJ6Sygz1Dpl0wqjlhDEGGBP1GnsUVEL0p63hoG1fcj3fHynXi9NYO4nWOL+qQ==}
    engines: {node: '>= 0.8'}

  path-exists@4.0.0:
    resolution: {integrity: sha512-ak9Qy5Q7jYb2Wwcey5Fpvg2KoAc/ZIhLSLOSBmRmygPsGwkVVt0fZa0qrtMz+m6tJTAHfZQ8FnmB4MG4LWy7/w==}
    engines: {node: '>=8'}

  path-is-absolute@1.0.1:
    resolution: {integrity: sha512-AVbw3UJ2e9bq64vSaS9Am0fje1Pa8pbGqTTsmXfaIiMpnr5DlDhfJOuLj9Sf95ZPVDAUerDfEk88MPmPe7UCQg==}
    engines: {node: '>=0.10.0'}

  pathe@2.0.3:
    resolution: {integrity: sha512-WUjGcAqP1gQacoQe+OBJsFA7Ld4DyXuUIjZ5cc75cLHvJ7dtNsTugphxIADwspS+AraAUePCKrSVtPLFj/F88w==}

  pathval@2.0.0:
    resolution: {integrity: sha512-vE7JKRyES09KiunauX7nd2Q9/L7lhok4smP9RZTDeD4MVs72Dp2qNFVz39Nz5a0FVEW0BJR6C0DYrq6unoziZA==}
    engines: {node: '>= 14.16'}

  pg-int8@1.0.1:
    resolution: {integrity: sha512-WCtabS6t3c8SkpDBUlb1kjOs7l66xsGdKpIPZsg4wR+B3+u9UAum2odSsF9tnvxg80h4ZxLWMy4pRjOsFIqQpw==}
    engines: {node: '>=4.0.0'}

  pg-protocol@1.10.2:
    resolution: {integrity: sha512-Ci7jy8PbaWxfsck2dwZdERcDG2A0MG8JoQILs+uZNjABFuBuItAZCWUNz8sXRDMoui24rJw7WlXqgpMdBSN/vQ==}

  pg-types@2.2.0:
    resolution: {integrity: sha512-qTAAlrEsl8s4OiEQY69wDvcMIdQN6wdz5ojQiOy6YRMuynxenON0O5oCpJI6lshc6scgAY8qvJ2On/p+CXY0GA==}
    engines: {node: '>=4'}

  picocolors@1.1.1:
    resolution: {integrity: sha512-xceH2snhtb5M9liqDsmEw56le376mTZkEX/jEb/RxNFyegNul7eNslCXP9FDj/Lcu0X8KEyMceP2ntpaHrDEVA==}

  picomatch@2.3.1:
    resolution: {integrity: sha512-JU3teHTNjmE2VCGFzuY8EXzCDVwEqB2a8fsIvwaStHhAWJEeVd1o1QD80CU6+ZdEXXSLbSsuLwJjkCBWqRQUVA==}
    engines: {node: '>=8.6'}

  picomatch@4.0.2:
    resolution: {integrity: sha512-M7BAV6Rlcy5u+m6oPhAPFgJTzAioX/6B0DxyvDlo9l8+T3nLKbrczg2WLUyzd45L8RqfUMyGPzekbMvX2Ldkwg==}
    engines: {node: '>=12'}

  pirates@4.0.7:
    resolution: {integrity: sha512-TfySrs/5nm8fQJDcBDuUng3VOUKsd7S+zqvbOTiGXHfxX4wK31ard+hoNuvkicM/2YFzlpDgABOevKSsB4G/FA==}
    engines: {node: '>= 6'}

  postcss-value-parser@4.2.0:
    resolution: {integrity: sha512-1NNCs6uurfkVbeXG4S8JFT9t19m45ICnif8zWLd5oPSZ50QnwMfK+H3jv408d4jw/7Bttv5axS5IiHoLaVNHeQ==}

  postcss@8.4.31:
    resolution: {integrity: sha512-PS08Iboia9mts/2ygV3eLpY5ghnUcfLV/EXTOW1E2qYxJKGGBUtNjN76FYHnMs36RmARn41bC0AZmn+rR0OVpQ==}
    engines: {node: ^10 || ^12 || >=14}

  postcss@8.5.6:
    resolution: {integrity: sha512-3Ybi1tAuwAP9s0r1UQ2J4n5Y0G05bJkpUIO0/bI9MhwmD70S5aTWbXGBwxHrelT+XM1k6dM0pk+SwNkpTRN7Pg==}
    engines: {node: ^10 || ^12 || >=14}

  postgres-array@2.0.0:
    resolution: {integrity: sha512-VpZrUqU5A69eQyW2c5CA1jtLecCsN2U/bD6VilrFDWq5+5UIEVO7nazS3TEcHf1zuPYO/sqGvUvW62g86RXZuA==}
    engines: {node: '>=4'}

  postgres-bytea@1.0.0:
    resolution: {integrity: sha512-xy3pmLuQqRBZBXDULy7KbaitYqLcmxigw14Q5sj8QBVLqEwXfeybIKVWiqAXTlcvdvb0+xkOtDbfQMOf4lST1w==}
    engines: {node: '>=0.10.0'}

  postgres-date@1.0.7:
    resolution: {integrity: sha512-suDmjLVQg78nMK2UZ454hAG+OAW+HQPZ6n++TNDUX+L0+uUlLywnoxJKDou51Zm+zTCjrCl0Nq6J9C5hP9vK/Q==}
    engines: {node: '>=0.10.0'}

  postgres-interval@1.2.0:
    resolution: {integrity: sha512-9ZhXKM/rw350N1ovuWHbGxnGh/SNJ4cnxHiM0rxE4VN41wsg8P8zWn9hv/buK00RP4WvlOyr/RBDiptyxVbkZQ==}
    engines: {node: '>=0.10.0'}

  postgres@3.4.7:
    resolution: {integrity: sha512-Jtc2612XINuBjIl/QTWsV5UvE8UHuNblcO3vVADSrKsrc6RqGX6lOW1cEo3CM2v0XG4Nat8nI+YM7/f26VxXLw==}
    engines: {node: '>=12'}

  pretty-format@27.5.1:
    resolution: {integrity: sha512-Qb1gy5OrP5+zDf2Bvnzdl3jsTf1qXVMazbvCoKhtKqVs4/YK4ozX4gKQJJVyNe+cajNPn0KoC0MC3FUmaHWEmQ==}
    engines: {node: ^10.13.0 || ^12.13.0 || ^14.15.0 || >=15.0.0}

  pretty-format@29.7.0:
    resolution: {integrity: sha512-Pdlw/oPxN+aXdmM9R00JVC9WVFoCLTKJvDVLgmJ+qAffBMxsV85l/Lu7sNx4zSzPyoL2euImuEwHhOXdEgNFZQ==}
    engines: {node: ^14.15.0 || ^16.10.0 || >=18.0.0}

  proc-log@5.0.0:
    resolution: {integrity: sha512-Azwzvl90HaF0aCz1JrDdXQykFakSSNPaPoiZ9fm5qJIMHioDZEi7OAdRwSm6rSoPtY3Qutnm3L7ogmg3dc+wbQ==}
    engines: {node: ^18.17.0 || >=20.5.0}

  promise@8.3.0:
    resolution: {integrity: sha512-rZPNPKTOYVNEEKFaq1HqTgOwZD+4/YHS5ukLzQCypkj+OkYx7iv0mA91lJlpPPZ8vMau3IIGj5Qlwrx+8iiSmg==}

  prop-types@15.8.1:
    resolution: {integrity: sha512-oj87CgZICdulUohogVAR7AjlC0327U4el4L6eAvOqCeudMDVU0NThNaV+b9Df4dXgSP1gXMTnPdhfe/2qDH5cg==}

  pvtsutils@1.3.6:
    resolution: {integrity: sha512-PLgQXQ6H2FWCaeRak8vvk1GW462lMxB5s3Jm673N82zI4vqtVUPuZdffdZbPDFRoU8kAhItWFtPCWiPpp4/EDg==}

  pvutils@1.1.3:
    resolution: {integrity: sha512-pMpnA0qRdFp32b1sJl1wOJNxZLQ2cbQx+k6tjNtZ8CpvVhNqEPRgivZ2WOUev2YMajecdH7ctUPDvEe87nariQ==}
    engines: {node: '>=6.0.0'}

  queue@6.0.2:
    resolution: {integrity: sha512-iHZWu+q3IdFZFX36ro/lKBkSvfkztY5Y7HMiPlOUjhupPcG2JMfst2KKEpu5XndviX/3UhFbRngUPNKtgvtZiA==}

  range-parser@1.2.1:
    resolution: {integrity: sha512-Hrgsx+orqoygnmhFbKaHE6c296J+HTAQXoxEF6gNupROmmGJRoyzfG3ccAveqCBrwr/2yxQ5BVd/GTl5agOwSg==}
    engines: {node: '>= 0.6'}

  react-devtools-core@6.1.2:
    resolution: {integrity: sha512-ldFwzufLletzCikNJVYaxlxMLu7swJ3T2VrGfzXlMsVhZhPDKXA38DEROidaYZVgMAmQnIjymrmqto5pyfrwPA==}

  react-dom@19.1.0:
    resolution: {integrity: sha512-Xs1hdnE+DyKgeHJeJznQmYMIBG3TKIHJJT95Q58nHLSrElKlGQqDTR2HQ9fx5CN/Gk6Vh/kupBTDLU11/nDk/g==}
    peerDependencies:
      react: ^19.1.0

  react-hook-form@7.58.1:
    resolution: {integrity: sha512-Lml/KZYEEFfPhUVgE0RdCVpnC4yhW+PndRhbiTtdvSlQTL8IfVR+iQkBjLIvmmc6+GGoVeM11z37ktKFPAb0FA==}
    engines: {node: '>=18.0.0'}
    peerDependencies:
      react: ^16.8.0 || ^17 || ^18 || ^19

  react-is@16.13.1:
    resolution: {integrity: sha512-24e6ynE2H+OKt4kqsOvNd8kBpV65zoxbA4BVsEOB3ARVWQki/DHzaUoC5KuON/BiccDaCCTZBuOcfZs70kR8bQ==}

  react-is@17.0.2:
    resolution: {integrity: sha512-w2GsyukL62IJnlaff/nRegPQR94C/XXamvMWmSHRJ4y7Ts/4ocGRmTHvOs8PSE6pB3dWOrD/nueuU5sduBsQ4w==}

  react-is@18.3.1:
    resolution: {integrity: sha512-/LLMVyas0ljjAtoYiPqYiL8VWXzUUdThrmU5+n20DZv+a+ClRoevUzw5JxU+Ieh5/c87ytoTBV9G1FiKfNJdmg==}

  react-lottie@1.2.10:
    resolution: {integrity: sha512-x0eWX3Z6zSx1XM5QSjnLupc6D22LlMCB0PH06O/N/epR2hsLaj1Vxd9RtMnbbEHjJ/qlsgHJ6bpN3vnZI92hjw==}
    peerDependencies:
      react: '>=15.0.0'

  react-media-recorder@1.7.1:
    resolution: {integrity: sha512-OIYA4pfGR1HbRm4aB/mv2EswDSBanh+NbUyUEEeIaHVpmsF3AOr4T0te4CgIn5ijja85A/KI+JimVoiQ93dNgA==}

  react-native@0.80.0:
    resolution: {integrity: sha512-b9K1ygb2MWCBtKAodKmE3UsbUuC29Pt4CrJMR0ocTA8k+8HJQTPleBPDNKL4/p0P01QO9aL/gZUddoxHempLow==}
    engines: {node: '>=18'}
    hasBin: true
    peerDependencies:
      '@types/react': ^19.1.0
      react: ^19.1.0
    peerDependenciesMeta:
      '@types/react':
        optional: true

  react-refresh@0.14.2:
    resolution: {integrity: sha512-jCvmsr+1IUSMUyzOkRcvnVbX3ZYC6g9TDrDbFuFmRDq7PD4yaGbLKNQL6k2jnArV8hjYxh7hVhAZB6s9HDGpZA==}
    engines: {node: '>=0.10.0'}

  react-remove-scroll-bar@2.3.8:
    resolution: {integrity: sha512-9r+yi9+mgU33AKcj6IbT9oRCO78WriSj6t/cF8DWBZJ9aOGPOTEDvdUDz1FwKim7QXWwmHqtdHnRJfhAxEG46Q==}
    engines: {node: '>=10'}
    peerDependencies:
      '@types/react': '*'
      react: ^16.8.0 || ^17.0.0 || ^18.0.0 || ^19.0.0
    peerDependenciesMeta:
      '@types/react':
        optional: true

  react-remove-scroll@2.7.1:
    resolution: {integrity: sha512-HpMh8+oahmIdOuS5aFKKY6Pyog+FNaZV/XyJOq7b4YFwsFHe5yYfdbIalI4k3vU2nSDql7YskmUseHsRrJqIPA==}
    engines: {node: '>=10'}
    peerDependencies:
      '@types/react': '*'
      react: ^16.8.0 || ^17.0.0 || ^18.0.0 || ^19.0.0 || ^19.0.0-rc
    peerDependenciesMeta:
      '@types/react':
        optional: true

  react-spinners@0.17.0:
    resolution: {integrity: sha512-L/8HTylaBmIWwQzIjMq+0vyaRXuoAevzWoD35wKpNTxxtYXWZp+xtgkfD7Y4WItuX0YvdxMPU79+7VhhmbmuTQ==}
    peerDependencies:
      react: ^16.0.0 || ^17.0.0 || ^18.0.0 || ^19.0.0
      react-dom: ^16.0.0 || ^17.0.0 || ^18.0.0 || ^19.0.0

  react-style-singleton@2.2.3:
    resolution: {integrity: sha512-b6jSvxvVnyptAiLjbkWLE/lOnR4lfTtDAl+eUC7RZy+QQWc6wRzIV2CE6xBuMmDxc2qIihtDCZD5NPOFl7fRBQ==}
    engines: {node: '>=10'}
    peerDependencies:
      '@types/react': '*'
      react: ^16.8.0 || ^17.0.0 || ^18.0.0 || ^19.0.0 || ^19.0.0-rc
    peerDependenciesMeta:
      '@types/react':
        optional: true

  react-switch@7.1.0:
    resolution: {integrity: sha512-4xVeyImZE8QOTDw2FmhWz0iqo2psoRiS7XzdjaZBCIP8Dzo3rT0esHUjLee5WsAPSFXWWl1eVA5arp9n2C6yQA==}
    peerDependencies:
      react: ^15.3.0 || ^16.0.0 || ^17.0.0 || ^18.0.0 || ^19.0.0
      react-dom: ^15.3.0 || ^16.0.0 || ^17.0.0 || ^18.0.0 || ^19.0.0

  react@19.1.0:
    resolution: {integrity: sha512-FS+XFBNvn3GTAWq26joslQgWNoFu08F4kl0J4CgdNKADkdSGXQyTCnKteIAJy96Br6YbpEU1LSzV5dYtjMkMDg==}
    engines: {node: '>=0.10.0'}

  read-cmd-shim@5.0.0:
    resolution: {integrity: sha512-SEbJV7tohp3DAAILbEMPXavBjAnMN0tVnh4+9G8ihV4Pq3HYF9h8QNez9zkJ1ILkv9G2BjdzwctznGZXgu/HGw==}
    engines: {node: ^18.17.0 || >=20.5.0}

  recorder-audio-worklet-processor@4.2.21:
    resolution: {integrity: sha512-oiiS2sp6eMxkvjt13yetSYUJvnAxBZk60mIxz0Vf/2lDWa/4svCyMLHIDzYKbHahkISd0UYyqLS9dI7xDlUOCA==}

  recorder-audio-worklet@5.1.39:
    resolution: {integrity: sha512-w/RazoBwZnkFnEPRsJYNThOHznLQC98/IzWRrutpJQVvCcL0nbLsVSLDaRrnrqVpRUI11VgiXRh30HaHiSdVhQ==}

  regenerator-runtime@0.11.1:
    resolution: {integrity: sha512-MguG95oij0fC3QV3URf4V2SDYGJhJnJGqvIIgdECeODCT98wSWDAJ94SSuVpYQUoTcGUIL6L4yNB7j1DFFHSBg==}

  regenerator-runtime@0.13.11:
    resolution: {integrity: sha512-kY1AZVr2Ra+t+piVaJ4gxaFaReZVH40AKNo7UCX6W+dEwBo/2oZJzqfuN1qLq1oL45o56cPaTXELwrTh8Fpggg==}

  require-directory@2.1.1:
    resolution: {integrity: sha512-fGxEI7+wsG9xrvdjsrlmL22OMTTiHRwAMroiEeMgq8gzoLC/PQr7RsRDSTLUg/bZAZtF+TVIkHc6/4RIKrui+Q==}
    engines: {node: '>=0.10.0'}

  resolve-from@3.0.0:
    resolution: {integrity: sha512-GnlH6vxLymXJNMBo7XP1fJIzBFbdYt49CuTwmB/6N53t+kMPRMFKz783LlQ4tv28XoQfMWinAJX6WCGf2IlaIw==}
    engines: {node: '>=4'}

  resolve-from@5.0.0:
    resolution: {integrity: sha512-qYg9KP24dD5qka9J47d0aVky0N+b4fTU89LN9iDnjB5waksiC49rvMB0PrUJQGoTmH50XPiqOvAjDfaijGxYZw==}
    engines: {node: '>=8'}

  resolve-pkg-maps@1.0.0:
    resolution: {integrity: sha512-seS2Tj26TBVOC2NIc2rOe2y2ZO7efxITtLZcGSOnHHNOQ7CkiUBfw0Iw2ck6xkIhPwLhKNLS8BO+hEpngQlqzw==}

  rimraf@3.0.2:
    resolution: {integrity: sha512-JZkJMZkAGFFPP2YqXZXPbMlMBgsxzE8ILs4lMIX/2o0L9UBw9O/Y3o6wFw/i9YLapcUJWwqbi3kdxIPdC62TIA==}
    deprecated: Rimraf versions prior to v4 are no longer supported
    hasBin: true

  rollup@4.44.0:
    resolution: {integrity: sha512-qHcdEzLCiktQIfwBq420pn2dP+30uzqYxv9ETm91wdt2R9AFcWfjNAmje4NWlnCIQ5RMTzVf0ZyisOKqHR6RwA==}
    engines: {node: '>=18.0.0', npm: '>=8.0.0'}
    hasBin: true

  rou3@0.5.1:
    resolution: {integrity: sha512-OXMmJ3zRk2xeXFGfA3K+EOPHC5u7RDFG7lIOx0X1pdnhUkI8MdVrbV+sNsD80ElpUZ+MRHdyxPnFthq9VHs8uQ==}

  rxjs-interop@2.0.0:
    resolution: {integrity: sha512-ASEq9atUw7lualXB+knvgtvwkCEvGWV2gDD/8qnASzBkzEARZck9JAyxmY8OS6Nc1pCPEgDTKNcx+YqqYfzArw==}

  scheduler@0.26.0:
    resolution: {integrity: sha512-NlHwttCI/l5gCPR3D1nNXtWABUmBwvZpEQiD4IXSbIDq8BzLIK/7Ir5gTFSGZDUu37K5cMNp0hFtzO38sC7gWA==}

  secure-json-parse@2.7.0:
    resolution: {integrity: sha512-6aU+Rwsezw7VR8/nyvKTx8QpWH9FrcYiXXlqC4z5d5XQBDRqtbfsRjnwGyqbi3gddNtWHuEk9OANUotL26qKUw==}

  semver@6.3.1:
    resolution: {integrity: sha512-BR7VvDCVHO+q2xBEWskxS6DJE1qRnb7DxzUrogb71CWoSficBxYsiAGd+Kl0mmq/MprG9yArRkyrQxTO6XjMzA==}
    hasBin: true

  semver@7.7.2:
    resolution: {integrity: sha512-RF0Fw+rO5AMf9MAyaRXI4AV0Ulj5lMHqVxxdSgiVbixSCXoEmmX/jk0CuJw4+3SqroYO9VoUh+HcuJivvtJemA==}
    engines: {node: '>=10'}
    hasBin: true

  send@0.19.0:
    resolution: {integrity: sha512-dW41u5VfLXu8SJh5bwRmyYUbAoSB3c9uQh6L8h/KtsFREPWpbX1lrljJo186Jc4nmci/sGUZ9a0a0J2zgfq2hw==}
    engines: {node: '>= 0.8.0'}

  serialize-error@2.1.0:
    resolution: {integrity: sha512-ghgmKt5o4Tly5yEG/UJp8qTd0AN7Xalw4XBtDEKP655B699qMEtra1WlXeE6WIvdEG481JvRxULKsInq/iNysw==}
    engines: {node: '>=0.10.0'}

  serve-static@1.16.2:
    resolution: {integrity: sha512-VqpjJZKadQB/PEbEwvFdO43Ax5dFBZ2UECszz8bQ7pi7wt//PWe1P6MN7eCnjsatYtBT6EuiClbjSWP2WrIoTw==}
    engines: {node: '>= 0.8.0'}

  set-cookie-parser@2.7.1:
    resolution: {integrity: sha512-IOc8uWeOZgnb3ptbCURJWNjWUPcO3ZnTTdzsurqERrP6nPyv+paC55vJM0LpOlT2ne+Ix+9+CRG1MNLlyZ4GjQ==}

  setprototypeof@1.2.0:
    resolution: {integrity: sha512-E5LDX7Wrp85Kil5bhZv46j8jOeboKq5JMmYM3gVGdGH8xFpPWXUMsNrlODCrkoxMEeNi/XZIwuRvY4XNwYMJpw==}

  sharp@0.34.2:
    resolution: {integrity: sha512-lszvBmB9QURERtyKT2bNmsgxXK0ShJrL/fvqlonCo7e6xBF8nT8xU6pW+PMIbLsz0RxQk3rgH9kd8UmvOzlMJg==}
    engines: {node: ^18.17.0 || ^20.3.0 || >=21.0.0}

  shell-quote@1.8.3:
    resolution: {integrity: sha512-ObmnIF4hXNg1BqhnHmgbDETF8dLPCggZWBjkQfhZpbszZnYur5DUljTcCHii5LC3J5E0yeO/1LIMyH+UvHQgyw==}
    engines: {node: '>= 0.4'}

  siginfo@2.0.0:
    resolution: {integrity: sha512-ybx0WO1/8bSBLEWXZvEd7gMW3Sn3JFlW3TvX1nREbDLRNQNaeNN8WK0meBwPdAaOI7TtRRRJn/Es1zhrrCHu7g==}

  signal-exit@3.0.7:
    resolution: {integrity: sha512-wnD2ZE+l+SPC/uoS0vXeE9L1+0wuaMqKlfz9AMUo38JsyLSBWSFcHR1Rri62LZc12vLr1gb3jl7iwQhgwpAbGQ==}

  signal-exit@4.1.0:
    resolution: {integrity: sha512-bzyZ1e88w9O1iNJbKnOlvYTrWPDl46O1bG0D3XInv+9tkPrxrN8jUUTiFlDkkmKWgn1M6CfIA13SuGqOa9Korw==}
    engines: {node: '>=14'}

  simple-swizzle@0.2.2:
    resolution: {integrity: sha512-JA//kQgZtbuY83m+xT+tXJkmJncGMTFT+C+g2h2R9uxkYIrE2yy9sgmcLhCnw57/WSD+Eh3J97FPEDFnbXnDUg==}

  slash@3.0.0:
    resolution: {integrity: sha512-g9Q1haeby36OSStwb4ntCGGGaKsaVSjQ68fBxoQcutl5fS1vuY18H3wSt3jFyFtrkx+Kz0V1G85A4MyAdDMi2Q==}
    engines: {node: '>=8'}

  sonner@2.0.5:
    resolution: {integrity: sha512-YwbHQO6cSso3HBXlbCkgrgzDNIhws14r4MO87Ofy+cV2X7ES4pOoAK3+veSmVTvqNx1BWUxlhPmZzP00Crk2aQ==}
    peerDependencies:
      react: ^18.0.0 || ^19.0.0 || ^19.0.0-rc
      react-dom: ^18.0.0 || ^19.0.0 || ^19.0.0-rc

  source-map-js@1.2.1:
    resolution: {integrity: sha512-UXWMKhLOwVKb728IUtQPXxfYU+usdybtUrK/8uGE8CQMvrhOpwvzDBwj0QhSL7MQc7vIsISBG8VQ8+IDQxpfQA==}
    engines: {node: '>=0.10.0'}

  source-map-support@0.5.21:
    resolution: {integrity: sha512-uBHU3L3czsIyYXKX88fdrGovxdSCoTGDRZ6SYXtSRxLZUzHg5P/66Ht6uoUlHu9EZod+inXhKo3qQgwXUT/y1w==}

  source-map@0.5.7:
    resolution: {integrity: sha512-LbrmJOMUSdEVxIKvdcJzQC+nQhe8FUZQTXQy6+I75skNgn3OoQ0DZA8YnFa7gp8tqtL3KPf1kmo0R5DoApeSGQ==}
    engines: {node: '>=0.10.0'}

  source-map@0.6.1:
    resolution: {integrity: sha512-UjgapumWlbMhkBgzT7Ykc5YXUT46F0iKu8SGXq0bcwP5dz/h0Plj6enJqjz1Zbq2l5WaqYnrVbwWOWMyF3F47g==}
    engines: {node: '>=0.10.0'}

  sprintf-js@1.0.3:
    resolution: {integrity: sha512-D9cPgkvLlV3t3IzL0D0YLvGA9Ahk4PcvVwUbN0dSGr1aP0Nrt4AEnTUbuGvquEC0mA64Gqt1fzirlRs5ibXx8g==}

  stack-utils@2.0.6:
    resolution: {integrity: sha512-XlkWvfIm6RmsWtNJx+uqtKLS8eqFbxUg0ZzLXqY0caEy9l7hruX8IpiDnjsLavoBgqCCR71TqWO8MaXYheJ3RQ==}
    engines: {node: '>=10'}

  stackback@0.0.2:
    resolution: {integrity: sha512-1XMJE5fQo1jGH6Y/7ebnwPOBEkIEnT4QF32d5R1+VXdXveM0IBMJt8zfaxX1P3QhVwrYe+576+jkANtSS2mBbw==}

  stackframe@1.3.4:
    resolution: {integrity: sha512-oeVtt7eWQS+Na6F//S4kJ2K2VbRlS9D43mAlMyVpVWovy9o+jfgH8O9agzANzaiLjclA0oYzUXEM4PurhSUChw==}

  stacktrace-parser@0.1.11:
    resolution: {integrity: sha512-WjlahMgHmCJpqzU8bIBy4qtsZdU9lRlcZE3Lvyej6t4tuOuv1vk57OW3MBrj6hXBFx/nNoC9MPMTcr5YA7NQbg==}
    engines: {node: '>=6'}

  standardized-audio-context@25.3.77:
    resolution: {integrity: sha512-Ki9zNz6pKcC5Pi+QPjPyVsD9GwJIJWgryji0XL9cAJXMGyn+dPOf6Qik1AHei0+UNVcc4BOCa0hWLBzlwqsW/A==}

  statuses@1.5.0:
    resolution: {integrity: sha512-OpZ3zP+jT1PI7I8nemJX4AKmAX070ZkYPVWV/AaKTJl+tXCTGyVdC1a4SL8RUQYEwk/f34ZX8UTykN68FwrqAA==}
    engines: {node: '>= 0.6'}

  statuses@2.0.1:
    resolution: {integrity: sha512-RwNA9Z/7PrK06rYLIzFMlaF+l73iwpzsqRIFgbMLbTcLD6cOao82TaWefPXQvB2fOC4AjuYSEndS7N/mTCbkdQ==}
    engines: {node: '>= 0.8'}

  std-env@3.9.0:
    resolution: {integrity: sha512-UGvjygr6F6tpH7o2qyqR6QYpwraIjKSdtzyBdyytFOHmPZY917kwdwLG0RbOjWOnKmnm3PeHjaoLLMie7kPLQw==}

  streamsearch@1.1.0:
    resolution: {integrity: sha512-Mcc5wHehp9aXz1ax6bZUyY5afg9u2rv5cqQI3mRrYkGC8rW2hM02jWuwjtL++LS5qinSyhj2QfLyNsuc+VsExg==}
    engines: {node: '>=10.0.0'}

  string-width@4.2.3:
    resolution: {integrity: sha512-wKyQRQpjJ0sIp62ErSZdGsjMJWsap5oRNihHhu6G7JVO/9jIB6UyevL+tXuOqrng8j/cxKTWyWUwvSTriiZz/g==}
    engines: {node: '>=8'}

  strip-ansi@6.0.1:
    resolution: {integrity: sha512-Y38VPSHcqkFrCpFnQ9vuSXmquuv5oXOKpGeT6aGrr3o3Gc9AlVa6JBfUSOCnbxGGZF+/0ooI7KrPuUSztUdU5A==}
    engines: {node: '>=8'}

  strip-literal@3.0.0:
    resolution: {integrity: sha512-TcccoMhJOM3OebGhSBEmp3UZ2SfDMZUEBdRA/9ynfLi8yYajyWX3JiXArcJt4Umh4vISpspkQIY8ZZoCqjbviA==}

  styled-jsx@5.1.6:
    resolution: {integrity: sha512-qSVyDTeMotdvQYoHWLNGwRFJHC+i+ZvdBRYosOFgC+Wg1vx4frN2/RG/NA7SYqqvKNLf39P2LSRA2pu6n0XYZA==}
    engines: {node: '>= 12.0.0'}
    peerDependencies:
      '@babel/core': '*'
      babel-plugin-macros: '*'
      react: '>= 16.8.0 || 17.x.x || ^18.0.0-0 || ^19.0.0-0'
    peerDependenciesMeta:
      '@babel/core':
        optional: true
      babel-plugin-macros:
        optional: true

  subscribable-things@2.1.53:
    resolution: {integrity: sha512-zWvN9F/eYQWDKszXl4NXkyqPXvMDZDmXfcHiM5C5WQZTTY2OK+2TZeDlA9oio69FEPqPu9T6yeEcAhQ2uRmnaw==}

  supabase@2.26.9:
    resolution: {integrity: sha512-wHl7HtAD2iHMVXL8JZyfSjdI0WYM7EF0ydThp1tSvDANaD2JHCZc8GH1NdzglbwGqdHmjCYeSZ+H28fmucYl7Q==}
    engines: {npm: '>=8'}
    hasBin: true

  supports-color@7.2.0:
    resolution: {integrity: sha512-qpCAvRl9stuOHveKsn7HncJRvv501qIacKzQlO/+Lwxc9+0q2wLyv4Dfvt80/DPn2pqOBsJdDiogXGR9+OvwRw==}
    engines: {node: '>=8'}

  supports-color@8.1.1:
    resolution: {integrity: sha512-MpUEN2OodtUzxvKQl72cUF7RQ5EiHsGvSsVG0ia9c5RbWGL2CI4C7EpPS8UTBIplnlzZiNuV56w+FuNxy3ty2Q==}
    engines: {node: '>=10'}

  swr@2.3.3:
    resolution: {integrity: sha512-dshNvs3ExOqtZ6kJBaAsabhPdHyeY4P2cKwRCniDVifBMoG/SVI7tfLWqPXriVspf2Rg4tPzXJTnwaihIeFw2A==}
    peerDependencies:
      react: ^16.11.0 || ^17.0.0 || ^18.0.0 || ^19.0.0

  tailwind-merge@3.3.1:
    resolution: {integrity: sha512-gBXpgUm/3rp1lMZZrM/w7D8GKqshif0zAymAhbCyIt8KMe+0v9DQ7cdYLR4FHH/cKpdTXb+A/tKKU3eolfsI+g==}

  tailwindcss@4.1.10:
    resolution: {integrity: sha512-P3nr6WkvKV/ONsTzj6Gb57sWPMX29EPNPopo7+FcpkQaNsrNpZ1pv8QmrYI2RqEKD7mlGqLnGovlcYnBK0IqUA==}

  tapable@2.2.2:
    resolution: {integrity: sha512-Re10+NauLTMCudc7T5WLFLAwDhQ0JWdrMK+9B2M8zR5hRExKmsRDCBA7/aV/pNJFltmBFO5BAMlQFi/vq3nKOg==}
    engines: {node: '>=6'}

  tar@7.4.3:
    resolution: {integrity: sha512-5S7Va8hKfV7W5U6g3aYxXmlPoZVAwUMy9AOKyF2fVuZa2UD3qZjg578OrLRt8PcNN1PleVaL/5/yYATNL0ICUw==}
    engines: {node: '>=18'}

  terser@5.43.1:
    resolution: {integrity: sha512-+6erLbBm0+LROX2sPXlUYx/ux5PyE9K/a92Wrt6oA+WDAoFTdpHE5tCYCI5PNzq2y8df4rA+QgHLJuR4jNymsg==}
    engines: {node: '>=10'}
    hasBin: true

  test-exclude@6.0.0:
    resolution: {integrity: sha512-cAGWPIyOHU6zlmg88jwm7VRyXnMN7iV68OGAbYDk/Mh/xC/pzVPlQtY6ngoIH/5/tciuhGfvESU8GrHrcxD56w==}
    engines: {node: '>=8'}

  throat@5.0.0:
    resolution: {integrity: sha512-fcwX4mndzpLQKBS1DVYhGAcYaYt7vsHNIvQV+WXMvnow5cgjPphq5CaayLaGsjRdSCKZFNGt7/GYAuXaNOiYCA==}

  throttleit@2.1.0:
    resolution: {integrity: sha512-nt6AMGKW1p/70DF/hGBdJB57B8Tspmbp5gfJ8ilhLnt7kkr2ye7hzD6NVG8GGErk2HWF34igrL2CXmNIkzKqKw==}
    engines: {node: '>=18'}

  tinybench@2.9.0:
    resolution: {integrity: sha512-0+DUvqWMValLmha6lr4kD8iAMK1HzV0/aKnCtWb9v9641TnP/MFb7Pc2bxoxQjTXAErryXVgUOfv2YqNllqGeg==}

  tinyexec@0.3.2:
    resolution: {integrity: sha512-KQQR9yN7R5+OSwaK0XQoj22pwHoTlgYqmUscPYoknOoWCWfj/5/ABTMRi69FrKU5ffPVh5QcFikpWJI/P1ocHA==}

  tinyglobby@0.2.14:
    resolution: {integrity: sha512-tX5e7OM1HnYr2+a2C/4V0htOcSQcoSTH9KgJnVvNm5zm/cyEWKJ7j7YutsH9CxMdtOkkLFy2AHrMci9IM8IPZQ==}
    engines: {node: '>=12.0.0'}

  tinypool@1.1.1:
    resolution: {integrity: sha512-Zba82s87IFq9A9XmjiX5uZA/ARWDrB03OHlq+Vw1fSdt0I+4/Kutwy8BP4Y/y/aORMo61FQ0vIb5j44vSo5Pkg==}
    engines: {node: ^18.0.0 || >=20.0.0}

  tinyrainbow@2.0.0:
    resolution: {integrity: sha512-op4nsTR47R6p0vMUUoYl/a+ljLFVtlfaXkLQmqfLR1qHma1h/ysYk4hEXZ880bf2CYgTskvTa/e196Vd5dDQXw==}
    engines: {node: '>=14.0.0'}

  tinyspy@4.0.3:
    resolution: {integrity: sha512-t2T/WLB2WRgZ9EpE4jgPJ9w+i66UZfDc8wHh0xrwiRNN+UwH98GIJkTeZqX9rg0i0ptwzqW+uYeIF0T4F8LR7A==}
    engines: {node: '>=14.0.0'}

  tmpl@1.0.5:
    resolution: {integrity: sha512-3f0uOEAQwIqGuWW2MVzYg8fV/QNnc/IpuJNG837rLuczAaLVHslWHZQj4IGiEl5Hs3kkbhwL9Ab7Hrsmuj+Smw==}

  to-regex-range@5.0.1:
    resolution: {integrity: sha512-65P7iz6X5yEr1cwcgvQxbbIw7Uk3gOy5dIdtZ4rDveLqhrdJP+Li/Hx6tyK0NEb+2GCyneCMJiGqrADCSNk8sQ==}
    engines: {node: '>=8.0'}

  toidentifier@1.0.1:
    resolution: {integrity: sha512-o5sSPKEkg/DIQNmH43V0/uerLrpzVedkUh8tGNvaeXpfpuwjKenlSox/2O/BTlZUtEe+JG7s5YhEz608PlAHRA==}
    engines: {node: '>=0.6'}

  tslib@2.8.1:
    resolution: {integrity: sha512-oJFu94HQb+KVduSUQL7wnpmqnfmLsOA/nAh6b6EH0wCEoK0/mPeXU6c3wKDV83MkOuHPRHtSXKKU99IBazS/2w==}

  tw-animate-css@1.3.4:
    resolution: {integrity: sha512-dd1Ht6/YQHcNbq0znIT6dG8uhO7Ce+VIIhZUhjsryXsMPJQz3bZg7Q2eNzLwipb25bRZslGb2myio5mScd1TFg==}

  type-detect@4.0.8:
    resolution: {integrity: sha512-0fr/mIH1dlO+x7TlcMy+bIDqKPsw/70tVyeHW787goQjhmqaZe10uwLujubK9q9Lg6Fiho1KUKDYz0Z7k7g5/g==}
    engines: {node: '>=4'}

  type-fest@0.7.1:
    resolution: {integrity: sha512-Ne2YiiGN8bmrmJJEuTWTLJR32nh/JdL1+PSicowtNb0WFpn59GK8/lfD61bVtzguz7b3PBt74nxpv/Pw5po5Rg==}
    engines: {node: '>=8'}

  typescript@5.8.3:
    resolution: {integrity: sha512-p1diW6TqL9L07nNxvRMM7hMMw4c5XOo/1ibL4aAIGmSAt9slTE1Xgw5KWuof2uTOvCg9BY7ZRi+GaF+7sfgPeQ==}
    engines: {node: '>=14.17'}
    hasBin: true

  uncrypto@0.1.3:
    resolution: {integrity: sha512-Ql87qFHB3s/De2ClA9e0gsnS6zXG27SkTiSJwjCc9MebbfapQfuPzumMIUMi38ezPZVNFcHI9sUIepeQfw8J8Q==}

  undici-types@6.21.0:
    resolution: {integrity: sha512-iwDZqg0QAGrg9Rav5H4n0M64c3mkR59cJ6wQp+7C4nI0gsmExaedaYLNO44eT4AtBBwjbTiGPMlt2Md0T9H9JQ==}

  unpipe@1.0.0:
    resolution: {integrity: sha512-pjy2bYhSsufwWlKwPc+l3cN7+wuJlK6uz0YdJEOlQDbl6jo/YlPi4mb8agUkVC8BF7V8NuzeyPNqRksA3hztKQ==}
    engines: {node: '>= 0.8'}

  update-browserslist-db@1.1.3:
    resolution: {integrity: sha512-UxhIZQ+QInVdunkDAaiazvvT/+fXL5Osr0JZlJulepYu6Jd7qJtDZjlur0emRlT71EN3ScPoE7gvsuIKKNavKw==}
    hasBin: true
    peerDependencies:
      browserslist: '>= 4.21.0'

  use-callback-ref@1.3.3:
    resolution: {integrity: sha512-jQL3lRnocaFtu3V00JToYz/4QkNWswxijDaCVNZRiRTO3HQDLsdu1ZtmIUvV4yPp+rvWm5j0y0TG/S61cuijTg==}
    engines: {node: '>=10'}
    peerDependencies:
      '@types/react': '*'
      react: ^16.8.0 || ^17.0.0 || ^18.0.0 || ^19.0.0 || ^19.0.0-rc
    peerDependenciesMeta:
      '@types/react':
        optional: true

  use-sidecar@1.1.3:
    resolution: {integrity: sha512-Fedw0aZvkhynoPYlA5WXrMCAMm+nSWdZt6lzJQ7Ok8S6Q+VsHmHpRWndVRJ8Be0ZbkfPc5LRYH+5XrzXcEeLRQ==}
    engines: {node: '>=10'}
    peerDependencies:
      '@types/react': '*'
      react: ^16.8.0 || ^17.0.0 || ^18.0.0 || ^19.0.0 || ^19.0.0-rc
    peerDependenciesMeta:
      '@types/react':
        optional: true

  use-sync-external-store@1.5.0:
    resolution: {integrity: sha512-Rb46I4cGGVBmjamjphe8L/UnvJD+uPPtTkNvX5mZgqdbavhI4EbgIWJiIHXJ8bc/i9EQGPRh4DwEURJ552Do0A==}
    peerDependencies:
      react: ^16.8.0 || ^17.0.0 || ^18.0.0 || ^19.0.0

  utils-merge@1.0.1:
    resolution: {integrity: sha512-pMZTvIkT1d+TFGvDOqodOclx0QWkkgi6Tdoa8gC8ffGAAqz9pzPTZWAybbsHHoED/ztMtkv/VoYTYyShUn81hA==}
    engines: {node: '>= 0.4.0'}

  vite-node@3.2.4:
    resolution: {integrity: sha512-EbKSKh+bh1E1IFxeO0pg1n4dvoOTt0UDiXMd/qn++r98+jPO1xtJilvXldeuQ8giIB5IkpjCgMleHMNEsGH6pg==}
    engines: {node: ^18.0.0 || ^20.0.0 || >=22.0.0}
    hasBin: true

  vite@6.3.5:
    resolution: {integrity: sha512-cZn6NDFE7wdTpINgs++ZJ4N49W2vRp8LCKrn3Ob1kYNtOo21vfDoaV5GzBfLU4MovSAB8uNRm4jgzVQZ+mBzPQ==}
    engines: {node: ^18.0.0 || ^20.0.0 || >=22.0.0}
    hasBin: true
    peerDependencies:
      '@types/node': ^18.0.0 || ^20.0.0 || >=22.0.0
      jiti: '>=1.21.0'
      less: '*'
      lightningcss: ^1.21.0
      sass: '*'
      sass-embedded: '*'
      stylus: '*'
      sugarss: '*'
      terser: ^5.16.0
      tsx: ^4.8.1
      yaml: ^2.4.2
    peerDependenciesMeta:
      '@types/node':
        optional: true
      jiti:
        optional: true
      less:
        optional: true
      lightningcss:
        optional: true
      sass:
        optional: true
      sass-embedded:
        optional: true
      stylus:
        optional: true
      sugarss:
        optional: true
      terser:
        optional: true
      tsx:
        optional: true
      yaml:
        optional: true

  vitest@3.2.4:
    resolution: {integrity: sha512-LUCP5ev3GURDysTWiP47wRRUpLKMOfPh+yKTx3kVIEiu5KOMeqzpnYNsKyOoVrULivR8tLcks4+lga33Whn90A==}
    engines: {node: ^18.0.0 || ^20.0.0 || >=22.0.0}
    hasBin: true
    peerDependencies:
      '@edge-runtime/vm': '*'
      '@types/debug': ^4.1.12
      '@types/node': ^18.0.0 || ^20.0.0 || >=22.0.0
      '@vitest/browser': 3.2.4
      '@vitest/ui': 3.2.4
      happy-dom: '*'
      jsdom: '*'
    peerDependenciesMeta:
      '@edge-runtime/vm':
        optional: true
      '@types/debug':
        optional: true
      '@types/node':
        optional: true
      '@vitest/browser':
        optional: true
      '@vitest/ui':
        optional: true
      happy-dom:
        optional: true
      jsdom:
        optional: true

  vlq@1.0.1:
    resolution: {integrity: sha512-gQpnTgkubC6hQgdIcRdYGDSDc+SaujOdyesZQMv6JlfQee/9Mp0Qhnys6WxDWvQnL5WZdT7o2Ul187aSt0Rq+w==}

  walker@1.0.8:
    resolution: {integrity: sha512-ts/8E8l5b7kY0vlWLewOkDXMmPdLcVV4GmOQLyxuSswIJsweeFZtAsMF7k1Nszz+TYBQrlYRmzOnr398y1JemQ==}

  web-streams-polyfill@3.3.3:
    resolution: {integrity: sha512-d2JWLCivmZYTSIoge9MsgFCZrt571BikcWGYkjC1khllbTeDlGqZ2D8vD8E/lJa8WGWbb7Plm8/XJYV7IJHZZw==}
    engines: {node: '>= 8'}

  whatwg-fetch@3.6.20:
    resolution: {integrity: sha512-EqhiFU6daOA8kpjOWTL0olhVOF3i7OrFzSYiGsEMB8GcXS+RrzauAERX65xMeNWVqxA6HXH2m69Z9LaKKdisfg==}

  why-is-node-running@2.3.0:
    resolution: {integrity: sha512-hUrmaWBdVDcxvYqnyh09zunKzROWjbZTiNy8dBEjkS7ehEDQibXJ7XvlmtbwuTclUiIyN+CyXQD4Vmko8fNm8w==}
    engines: {node: '>=8'}
    hasBin: true

  worker-factory@6.0.76:
    resolution: {integrity: sha512-W1iBNPmE9p0asU4aFmYJYCnMxhkvk4qlKc660GlHxWgmflY64NxxTbmKqipu4K5p9LiKKPjqXfcQme6153BZEQ==}

  worker-factory@7.0.43:
    resolution: {integrity: sha512-SACVoj3gWKtMVyT9N+VD11Pd/Xe58+ZFfp8b7y/PagOvj3i8lU3Uyj+Lj7WYTmSBvNLC0JFaQkx44E6DhH5+WA==}

  wrap-ansi@7.0.0:
    resolution: {integrity: sha512-YVGIj2kamLSTxw6NsZjoBxfSwsn0ycdesmc4p+Q21c5zPuZ1pl+NfxVdxPtdHvmNVOQ6XSYG4AUtyt/Fi7D16Q==}
    engines: {node: '>=10'}

  wrappy@1.0.2:
    resolution: {integrity: sha512-l4Sp/DRseor9wL6EvV2+TuQn63dMkPjZ/sp9XkghTEbV9KlPS1xUsZ3u7/IQO4wxtcFB4bgpQPRcR3QCvezPcQ==}

  write-file-atomic@4.0.2:
    resolution: {integrity: sha512-7KxauUdBmSdWnmpaGFg+ppNjKF8uNLry8LyzjauQDOVONfFLNKrKvQOxZ/VuTIcS/gge/YNahf5RIIQWTSarlg==}
    engines: {node: ^12.13.0 || ^14.15.0 || >=16.0.0}

  write-file-atomic@6.0.0:
    resolution: {integrity: sha512-GmqrO8WJ1NuzJ2DrziEI2o57jKAVIQNf8a18W3nCYU3H7PNWqCCVTeH6/NQE93CIllIgQS98rrmVkYgTX9fFJQ==}
    engines: {node: ^18.17.0 || >=20.5.0}

  ws@6.2.3:
    resolution: {integrity: sha512-jmTjYU0j60B+vHey6TfR3Z7RD61z/hmxBS3VMSGIrroOWXQEneK1zNuotOUrGyBHQj0yrpsLHPWtigEFd13ndA==}
    peerDependencies:
      bufferutil: ^4.0.1
      utf-8-validate: ^5.0.2
    peerDependenciesMeta:
      bufferutil:
        optional: true
      utf-8-validate:
        optional: true

  ws@7.5.10:
    resolution: {integrity: sha512-+dbF1tHwZpXcbOJdVOkzLDxZP1ailvSxM6ZweXTegylPny803bFhA+vqBYw4s31NSAk4S2Qz+AKXK9a4wkdjcQ==}
    engines: {node: '>=8.3.0'}
    peerDependencies:
      bufferutil: ^4.0.1
      utf-8-validate: ^5.0.2
    peerDependenciesMeta:
      bufferutil:
        optional: true
      utf-8-validate:
        optional: true

  xtend@4.0.2:
    resolution: {integrity: sha512-LKYU1iAXJXUgAXn9URjiu+MWhyUXHsvfp7mcuYm9dSUKK0/CjtrUwFAxD82/mCWbtLsGjFIad0wIsod4zrTAEQ==}
    engines: {node: '>=0.4'}

  y18n@5.0.8:
    resolution: {integrity: sha512-0pfFzegeDWJHJIAmTLRP2DwHjdF5s7jo9tuztdQxAhINCdvS+3nGINqPd00AphqJR/0LhANUS6/+7SCb98YOfA==}
    engines: {node: '>=10'}

  yallist@3.1.1:
    resolution: {integrity: sha512-a4UGQaWPH59mOXUYnAG2ewncQS4i4F43Tv3JoAM+s2VDAmS9NsK8GpDMLrCHPksFT7h3K6TOoUNn2pb7RoXx4g==}

  yallist@5.0.0:
    resolution: {integrity: sha512-YgvUTfwqyc7UXVMrB+SImsVYSmTS8X/tSrtdNZMImM+n7+QTriRXyXim0mBrTXNeqzVF0KWGgHPeiyViFFrNDw==}
    engines: {node: '>=18'}

  yargs-parser@21.1.1:
    resolution: {integrity: sha512-tVpsJW7DdjecAiFpbIB1e3qxIQsE6NoPc5/eTdrbbIC4h0LVsWhnoa3g+m2HclBIujHzsxZ4VJVA+GUuc2/LBw==}
    engines: {node: '>=12'}

  yargs@17.7.2:
    resolution: {integrity: sha512-7dSzzRQ++CKnNI/krKnYRV7JKKPUXMEh61soaHKg9mrWEhzFWhFnxPxGl+69cD1Ou63C13NUPCnmIcrvqCuM6w==}
    engines: {node: '>=12'}

  zod-to-json-schema@3.24.5:
    resolution: {integrity: sha512-/AuWwMP+YqiPbsJx5D6TfgRTc4kTLjsh5SOcd4bLsfUg2RcEXrFMJl1DGgdHy2aCfsIA/cr/1JM0xcB2GZji8g==}
    peerDependencies:
      zod: ^3.24.1

  zod@3.25.67:
    resolution: {integrity: sha512-idA2YXwpCdqUSKRCACDE6ItZD9TZzy3OZMtpfLoh6oPR47lipysRrJfjzMqFxQ3uJuUPyUeWe1r9vLH33xO/Qw==}

snapshots:

  '@ai-sdk/openai@1.3.22(zod@3.25.67)':
    dependencies:
      '@ai-sdk/provider': 1.1.3
      '@ai-sdk/provider-utils': 2.2.8(zod@3.25.67)
      zod: 3.25.67

  '@ai-sdk/provider-utils@2.2.8(zod@3.25.67)':
    dependencies:
      '@ai-sdk/provider': 1.1.3
      nanoid: 3.3.11
      secure-json-parse: 2.7.0
      zod: 3.25.67

  '@ai-sdk/provider@1.1.3':
    dependencies:
      json-schema: 0.4.0

  '@ai-sdk/react@1.2.12(react@19.1.0)(zod@3.25.67)':
    dependencies:
      '@ai-sdk/provider-utils': 2.2.8(zod@3.25.67)
      '@ai-sdk/ui-utils': 1.2.11(zod@3.25.67)
      react: 19.1.0
      swr: 2.3.3(react@19.1.0)
      throttleit: 2.1.0
    optionalDependencies:
      zod: 3.25.67

  '@ai-sdk/ui-utils@1.2.11(zod@3.25.67)':
    dependencies:
      '@ai-sdk/provider': 1.1.3
      '@ai-sdk/provider-utils': 2.2.8(zod@3.25.67)
      zod: 3.25.67
      zod-to-json-schema: 3.24.5(zod@3.25.67)

  '@alloc/quick-lru@5.2.0': {}

  '@ampproject/remapping@2.3.0':
    dependencies:
      '@jridgewell/gen-mapping': 0.3.8
      '@jridgewell/trace-mapping': 0.3.25

  '@babel/code-frame@7.27.1':
    dependencies:
      '@babel/helper-validator-identifier': 7.27.1
      js-tokens: 4.0.0
      picocolors: 1.1.1

  '@babel/compat-data@7.27.5': {}

  '@babel/core@7.27.4':
    dependencies:
      '@ampproject/remapping': 2.3.0
      '@babel/code-frame': 7.27.1
      '@babel/generator': 7.27.5
      '@babel/helper-compilation-targets': 7.27.2
      '@babel/helper-module-transforms': 7.27.3(@babel/core@7.27.4)
      '@babel/helpers': 7.27.6
      '@babel/parser': 7.27.5
      '@babel/template': 7.27.2
      '@babel/traverse': 7.27.4
      '@babel/types': 7.27.6
      convert-source-map: 2.0.0
      debug: 4.4.1
      gensync: 1.0.0-beta.2
      json5: 2.2.3
      semver: 6.3.1
    transitivePeerDependencies:
      - supports-color

  '@babel/generator@7.27.5':
    dependencies:
      '@babel/parser': 7.27.5
      '@babel/types': 7.27.6
      '@jridgewell/gen-mapping': 0.3.8
      '@jridgewell/trace-mapping': 0.3.25
      jsesc: 3.1.0

  '@babel/helper-compilation-targets@7.27.2':
    dependencies:
      '@babel/compat-data': 7.27.5
      '@babel/helper-validator-option': 7.27.1
      browserslist: 4.25.0
      lru-cache: 5.1.1
      semver: 6.3.1

  '@babel/helper-module-imports@7.27.1':
    dependencies:
      '@babel/traverse': 7.27.4
      '@babel/types': 7.27.6
    transitivePeerDependencies:
      - supports-color

  '@babel/helper-module-transforms@7.27.3(@babel/core@7.27.4)':
    dependencies:
      '@babel/core': 7.27.4
      '@babel/helper-module-imports': 7.27.1
      '@babel/helper-validator-identifier': 7.27.1
      '@babel/traverse': 7.27.4
    transitivePeerDependencies:
      - supports-color

  '@babel/helper-plugin-utils@7.27.1': {}

  '@babel/helper-string-parser@7.27.1': {}

  '@babel/helper-validator-identifier@7.27.1': {}

  '@babel/helper-validator-option@7.27.1': {}

  '@babel/helpers@7.27.6':
    dependencies:
      '@babel/template': 7.27.2
      '@babel/types': 7.27.6

  '@babel/parser@7.27.5':
    dependencies:
      '@babel/types': 7.27.6

  '@babel/plugin-syntax-async-generators@7.8.4(@babel/core@7.27.4)':
    dependencies:
      '@babel/core': 7.27.4
      '@babel/helper-plugin-utils': 7.27.1

  '@babel/plugin-syntax-bigint@7.8.3(@babel/core@7.27.4)':
    dependencies:
      '@babel/core': 7.27.4
      '@babel/helper-plugin-utils': 7.27.1

  '@babel/plugin-syntax-class-properties@7.12.13(@babel/core@7.27.4)':
    dependencies:
      '@babel/core': 7.27.4
      '@babel/helper-plugin-utils': 7.27.1

  '@babel/plugin-syntax-class-static-block@7.14.5(@babel/core@7.27.4)':
    dependencies:
      '@babel/core': 7.27.4
      '@babel/helper-plugin-utils': 7.27.1

  '@babel/plugin-syntax-import-attributes@7.27.1(@babel/core@7.27.4)':
    dependencies:
      '@babel/core': 7.27.4
      '@babel/helper-plugin-utils': 7.27.1

  '@babel/plugin-syntax-import-meta@7.10.4(@babel/core@7.27.4)':
    dependencies:
      '@babel/core': 7.27.4
      '@babel/helper-plugin-utils': 7.27.1

  '@babel/plugin-syntax-json-strings@7.8.3(@babel/core@7.27.4)':
    dependencies:
      '@babel/core': 7.27.4
      '@babel/helper-plugin-utils': 7.27.1

  '@babel/plugin-syntax-logical-assignment-operators@7.10.4(@babel/core@7.27.4)':
    dependencies:
      '@babel/core': 7.27.4
      '@babel/helper-plugin-utils': 7.27.1

  '@babel/plugin-syntax-nullish-coalescing-operator@7.8.3(@babel/core@7.27.4)':
    dependencies:
      '@babel/core': 7.27.4
      '@babel/helper-plugin-utils': 7.27.1

  '@babel/plugin-syntax-numeric-separator@7.10.4(@babel/core@7.27.4)':
    dependencies:
      '@babel/core': 7.27.4
      '@babel/helper-plugin-utils': 7.27.1

  '@babel/plugin-syntax-object-rest-spread@7.8.3(@babel/core@7.27.4)':
    dependencies:
      '@babel/core': 7.27.4
      '@babel/helper-plugin-utils': 7.27.1

  '@babel/plugin-syntax-optional-catch-binding@7.8.3(@babel/core@7.27.4)':
    dependencies:
      '@babel/core': 7.27.4
      '@babel/helper-plugin-utils': 7.27.1

  '@babel/plugin-syntax-optional-chaining@7.8.3(@babel/core@7.27.4)':
    dependencies:
      '@babel/core': 7.27.4
      '@babel/helper-plugin-utils': 7.27.1

  '@babel/plugin-syntax-private-property-in-object@7.14.5(@babel/core@7.27.4)':
    dependencies:
      '@babel/core': 7.27.4
      '@babel/helper-plugin-utils': 7.27.1

  '@babel/plugin-syntax-top-level-await@7.14.5(@babel/core@7.27.4)':
    dependencies:
      '@babel/core': 7.27.4
      '@babel/helper-plugin-utils': 7.27.1

  '@babel/runtime@7.27.6': {}

  '@babel/template@7.27.2':
    dependencies:
      '@babel/code-frame': 7.27.1
      '@babel/parser': 7.27.5
      '@babel/types': 7.27.6

  '@babel/traverse@7.27.4':
    dependencies:
      '@babel/code-frame': 7.27.1
      '@babel/generator': 7.27.5
      '@babel/parser': 7.27.5
      '@babel/template': 7.27.2
      '@babel/types': 7.27.6
      debug: 4.4.1
      globals: 11.12.0
    transitivePeerDependencies:
      - supports-color

  '@babel/types@7.27.6':
    dependencies:
      '@babel/helper-string-parser': 7.27.1
      '@babel/helper-validator-identifier': 7.27.1

  '@better-auth/utils@0.2.5':
    dependencies:
      typescript: 5.8.3
      uncrypto: 0.1.3

  '@better-fetch/fetch@1.1.18': {}

  '@drizzle-team/brocli@0.10.2': {}

  '@emnapi/runtime@1.4.3':
    dependencies:
      tslib: 2.8.1
    optional: true

  '@esbuild-kit/core-utils@3.3.2':
    dependencies:
      esbuild: 0.18.20
      source-map-support: 0.5.21

  '@esbuild-kit/esm-loader@2.6.5':
    dependencies:
      '@esbuild-kit/core-utils': 3.3.2
      get-tsconfig: 4.10.1

  '@esbuild/aix-ppc64@0.25.5':
    optional: true

  '@esbuild/android-arm64@0.18.20':
    optional: true

  '@esbuild/android-arm64@0.25.5':
    optional: true

  '@esbuild/android-arm@0.18.20':
    optional: true

  '@esbuild/android-arm@0.25.5':
    optional: true

  '@esbuild/android-x64@0.18.20':
    optional: true

  '@esbuild/android-x64@0.25.5':
    optional: true

  '@esbuild/darwin-arm64@0.18.20':
    optional: true

  '@esbuild/darwin-arm64@0.25.5':
    optional: true

  '@esbuild/darwin-x64@0.18.20':
    optional: true

  '@esbuild/darwin-x64@0.25.5':
    optional: true

  '@esbuild/freebsd-arm64@0.18.20':
    optional: true

  '@esbuild/freebsd-arm64@0.25.5':
    optional: true

  '@esbuild/freebsd-x64@0.18.20':
    optional: true

  '@esbuild/freebsd-x64@0.25.5':
    optional: true

  '@esbuild/linux-arm64@0.18.20':
    optional: true

  '@esbuild/linux-arm64@0.25.5':
    optional: true

  '@esbuild/linux-arm@0.18.20':
    optional: true

  '@esbuild/linux-arm@0.25.5':
    optional: true

  '@esbuild/linux-ia32@0.18.20':
    optional: true

  '@esbuild/linux-ia32@0.25.5':
    optional: true

  '@esbuild/linux-loong64@0.18.20':
    optional: true

  '@esbuild/linux-loong64@0.25.5':
    optional: true

  '@esbuild/linux-mips64el@0.18.20':
    optional: true

  '@esbuild/linux-mips64el@0.25.5':
    optional: true

  '@esbuild/linux-ppc64@0.18.20':
    optional: true

  '@esbuild/linux-ppc64@0.25.5':
    optional: true

  '@esbuild/linux-riscv64@0.18.20':
    optional: true

  '@esbuild/linux-riscv64@0.25.5':
    optional: true

  '@esbuild/linux-s390x@0.18.20':
    optional: true

  '@esbuild/linux-s390x@0.25.5':
    optional: true

  '@esbuild/linux-x64@0.18.20':
    optional: true

  '@esbuild/linux-x64@0.25.5':
    optional: true

  '@esbuild/netbsd-arm64@0.25.5':
    optional: true

  '@esbuild/netbsd-x64@0.18.20':
    optional: true

  '@esbuild/netbsd-x64@0.25.5':
    optional: true

  '@esbuild/openbsd-arm64@0.25.5':
    optional: true

  '@esbuild/openbsd-x64@0.18.20':
    optional: true

  '@esbuild/openbsd-x64@0.25.5':
    optional: true

  '@esbuild/sunos-x64@0.18.20':
    optional: true

  '@esbuild/sunos-x64@0.25.5':
    optional: true

  '@esbuild/win32-arm64@0.18.20':
    optional: true

  '@esbuild/win32-arm64@0.25.5':
    optional: true

  '@esbuild/win32-ia32@0.18.20':
    optional: true

  '@esbuild/win32-ia32@0.25.5':
    optional: true

  '@esbuild/win32-x64@0.18.20':
    optional: true

  '@esbuild/win32-x64@0.25.5':
    optional: true

  '@floating-ui/core@1.7.1':
    dependencies:
      '@floating-ui/utils': 0.2.9

  '@floating-ui/dom@1.7.1':
    dependencies:
      '@floating-ui/core': 1.7.1
      '@floating-ui/utils': 0.2.9

  '@floating-ui/react-dom@2.1.3(react-dom@19.1.0(react@19.1.0))(react@19.1.0)':
    dependencies:
      '@floating-ui/dom': 1.7.1
      react: 19.1.0
      react-dom: 19.1.0(react@19.1.0)

  '@floating-ui/utils@0.2.9': {}

  '@hexagon/base64@1.1.28': {}

  '@hookform/resolvers@5.1.1(react-hook-form@7.58.1(react@19.1.0))':
    dependencies:
      '@standard-schema/utils': 0.3.0
      react-hook-form: 7.58.1(react@19.1.0)

  '@img/sharp-darwin-arm64@0.34.2':
    optionalDependencies:
      '@img/sharp-libvips-darwin-arm64': 1.1.0
    optional: true

  '@img/sharp-darwin-x64@0.34.2':
    optionalDependencies:
      '@img/sharp-libvips-darwin-x64': 1.1.0
    optional: true

  '@img/sharp-libvips-darwin-arm64@1.1.0':
    optional: true

  '@img/sharp-libvips-darwin-x64@1.1.0':
    optional: true

  '@img/sharp-libvips-linux-arm64@1.1.0':
    optional: true

  '@img/sharp-libvips-linux-arm@1.1.0':
    optional: true

  '@img/sharp-libvips-linux-ppc64@1.1.0':
    optional: true

  '@img/sharp-libvips-linux-s390x@1.1.0':
    optional: true

  '@img/sharp-libvips-linux-x64@1.1.0':
    optional: true

  '@img/sharp-libvips-linuxmusl-arm64@1.1.0':
    optional: true

  '@img/sharp-libvips-linuxmusl-x64@1.1.0':
    optional: true

  '@img/sharp-linux-arm64@0.34.2':
    optionalDependencies:
      '@img/sharp-libvips-linux-arm64': 1.1.0
    optional: true

  '@img/sharp-linux-arm@0.34.2':
    optionalDependencies:
      '@img/sharp-libvips-linux-arm': 1.1.0
    optional: true

  '@img/sharp-linux-s390x@0.34.2':
    optionalDependencies:
      '@img/sharp-libvips-linux-s390x': 1.1.0
    optional: true

  '@img/sharp-linux-x64@0.34.2':
    optionalDependencies:
      '@img/sharp-libvips-linux-x64': 1.1.0
    optional: true

  '@img/sharp-linuxmusl-arm64@0.34.2':
    optionalDependencies:
      '@img/sharp-libvips-linuxmusl-arm64': 1.1.0
    optional: true

  '@img/sharp-linuxmusl-x64@0.34.2':
    optionalDependencies:
      '@img/sharp-libvips-linuxmusl-x64': 1.1.0
    optional: true

  '@img/sharp-wasm32@0.34.2':
    dependencies:
      '@emnapi/runtime': 1.4.3
    optional: true

  '@img/sharp-win32-arm64@0.34.2':
    optional: true

  '@img/sharp-win32-ia32@0.34.2':
    optional: true

  '@img/sharp-win32-x64@0.34.2':
    optional: true

  '@isaacs/fs-minipass@4.0.1':
    dependencies:
      minipass: 7.1.2

  '@isaacs/ttlcache@1.4.1': {}

  '@istanbuljs/load-nyc-config@1.1.0':
    dependencies:
      camelcase: 5.3.1
      find-up: 4.1.0
      get-package-type: 0.1.0
      js-yaml: 3.14.1
      resolve-from: 5.0.0

  '@istanbuljs/schema@0.1.3': {}

  '@jest/create-cache-key-function@29.7.0':
    dependencies:
      '@jest/types': 29.6.3

  '@jest/environment@29.7.0':
    dependencies:
      '@jest/fake-timers': 29.7.0
      '@jest/types': 29.6.3
      '@types/node': 20.19.1
      jest-mock: 29.7.0

  '@jest/fake-timers@29.7.0':
    dependencies:
      '@jest/types': 29.6.3
      '@sinonjs/fake-timers': 10.3.0
      '@types/node': 20.19.1
      jest-message-util: 29.7.0
      jest-mock: 29.7.0
      jest-util: 29.7.0

  '@jest/schemas@29.6.3':
    dependencies:
      '@sinclair/typebox': 0.27.8

  '@jest/transform@29.7.0':
    dependencies:
      '@babel/core': 7.27.4
      '@jest/types': 29.6.3
      '@jridgewell/trace-mapping': 0.3.25
      babel-plugin-istanbul: 6.1.1
      chalk: 4.1.2
      convert-source-map: 2.0.0
      fast-json-stable-stringify: 2.1.0
      graceful-fs: 4.2.11
      jest-haste-map: 29.7.0
      jest-regex-util: 29.6.3
      jest-util: 29.7.0
      micromatch: 4.0.8
      pirates: 4.0.7
      slash: 3.0.0
      write-file-atomic: 4.0.2
    transitivePeerDependencies:
      - supports-color

  '@jest/types@29.6.3':
    dependencies:
      '@jest/schemas': 29.6.3
      '@types/istanbul-lib-coverage': 2.0.6
      '@types/istanbul-reports': 3.0.4
      '@types/node': 20.19.1
      '@types/yargs': 17.0.33
      chalk: 4.1.2

  '@jridgewell/gen-mapping@0.3.8':
    dependencies:
      '@jridgewell/set-array': 1.2.1
      '@jridgewell/sourcemap-codec': 1.5.0
      '@jridgewell/trace-mapping': 0.3.25

  '@jridgewell/resolve-uri@3.1.2': {}

  '@jridgewell/set-array@1.2.1': {}

  '@jridgewell/source-map@0.3.6':
    dependencies:
      '@jridgewell/gen-mapping': 0.3.8
      '@jridgewell/trace-mapping': 0.3.25

  '@jridgewell/sourcemap-codec@1.5.0': {}

  '@jridgewell/trace-mapping@0.3.25':
    dependencies:
      '@jridgewell/resolve-uri': 3.1.2
      '@jridgewell/sourcemap-codec': 1.5.0

  '@levischuck/tiny-cbor@0.2.11': {}

  '@lottiefiles/dotlottie-react@0.14.1(react@19.1.0)':
    dependencies:
      '@lottiefiles/dotlottie-web': 0.46.0
      react: 19.1.0

  '@lottiefiles/dotlottie-web@0.46.0': {}

  '@neondatabase/serverless@1.0.1':
    dependencies:
      '@types/node': 22.15.32
      '@types/pg': 8.15.4

  '@next/env@15.3.3': {}

  '@next/swc-darwin-arm64@15.3.3':
    optional: true

  '@next/swc-darwin-x64@15.3.3':
    optional: true

  '@next/swc-linux-arm64-gnu@15.3.3':
    optional: true

  '@next/swc-linux-arm64-musl@15.3.3':
    optional: true

  '@next/swc-linux-x64-gnu@15.3.3':
    optional: true

  '@next/swc-linux-x64-musl@15.3.3':
    optional: true

  '@next/swc-win32-arm64-msvc@15.3.3':
    optional: true

  '@next/swc-win32-x64-msvc@15.3.3':
    optional: true

  '@noble/ciphers@0.6.0': {}

  '@noble/hashes@1.8.0': {}

  '@opentelemetry/api@1.9.0': {}

  '@peculiar/asn1-android@2.3.16':
    dependencies:
      '@peculiar/asn1-schema': 2.3.15
      asn1js: 3.0.6
      tslib: 2.8.1

  '@peculiar/asn1-ecc@2.3.15':
    dependencies:
      '@peculiar/asn1-schema': 2.3.15
      '@peculiar/asn1-x509': 2.3.15
      asn1js: 3.0.6
      tslib: 2.8.1

  '@peculiar/asn1-rsa@2.3.15':
    dependencies:
      '@peculiar/asn1-schema': 2.3.15
      '@peculiar/asn1-x509': 2.3.15
      asn1js: 3.0.6
      tslib: 2.8.1

  '@peculiar/asn1-schema@2.3.15':
    dependencies:
      asn1js: 3.0.6
      pvtsutils: 1.3.6
      tslib: 2.8.1

  '@peculiar/asn1-x509@2.3.15':
    dependencies:
      '@peculiar/asn1-schema': 2.3.15
      asn1js: 3.0.6
      pvtsutils: 1.3.6
      tslib: 2.8.1

  '@radix-ui/primitive@1.1.2': {}

  '@radix-ui/react-arrow@1.1.7(@types/react-dom@19.1.6(@types/react@19.1.8))(@types/react@19.1.8)(react-dom@19.1.0(react@19.1.0))(react@19.1.0)':
    dependencies:
      '@radix-ui/react-primitive': 2.1.3(@types/react-dom@19.1.6(@types/react@19.1.8))(@types/react@19.1.8)(react-dom@19.1.0(react@19.1.0))(react@19.1.0)
      react: 19.1.0
      react-dom: 19.1.0(react@19.1.0)
    optionalDependencies:
      '@types/react': 19.1.8
      '@types/react-dom': 19.1.6(@types/react@19.1.8)

  '@radix-ui/react-compose-refs@1.1.2(@types/react@19.1.8)(react@19.1.0)':
    dependencies:
      react: 19.1.0
    optionalDependencies:
      '@types/react': 19.1.8

  '@radix-ui/react-context@1.1.2(@types/react@19.1.8)(react@19.1.0)':
    dependencies:
      react: 19.1.0
    optionalDependencies:
      '@types/react': 19.1.8

  '@radix-ui/react-dialog@1.1.14(@types/react-dom@19.1.6(@types/react@19.1.8))(@types/react@19.1.8)(react-dom@19.1.0(react@19.1.0))(react@19.1.0)':
    dependencies:
      '@radix-ui/primitive': 1.1.2
      '@radix-ui/react-compose-refs': 1.1.2(@types/react@19.1.8)(react@19.1.0)
      '@radix-ui/react-context': 1.1.2(@types/react@19.1.8)(react@19.1.0)
      '@radix-ui/react-dismissable-layer': 1.1.10(@types/react-dom@19.1.6(@types/react@19.1.8))(@types/react@19.1.8)(react-dom@19.1.0(react@19.1.0))(react@19.1.0)
      '@radix-ui/react-focus-guards': 1.1.2(@types/react@19.1.8)(react@19.1.0)
      '@radix-ui/react-focus-scope': 1.1.7(@types/react-dom@19.1.6(@types/react@19.1.8))(@types/react@19.1.8)(react-dom@19.1.0(react@19.1.0))(react@19.1.0)
      '@radix-ui/react-id': 1.1.1(@types/react@19.1.8)(react@19.1.0)
      '@radix-ui/react-portal': 1.1.9(@types/react-dom@19.1.6(@types/react@19.1.8))(@types/react@19.1.8)(react-dom@19.1.0(react@19.1.0))(react@19.1.0)
      '@radix-ui/react-presence': 1.1.4(@types/react-dom@19.1.6(@types/react@19.1.8))(@types/react@19.1.8)(react-dom@19.1.0(react@19.1.0))(react@19.1.0)
      '@radix-ui/react-primitive': 2.1.3(@types/react-dom@19.1.6(@types/react@19.1.8))(@types/react@19.1.8)(react-dom@19.1.0(react@19.1.0))(react@19.1.0)
      '@radix-ui/react-slot': 1.2.3(@types/react@19.1.8)(react@19.1.0)
      '@radix-ui/react-use-controllable-state': 1.2.2(@types/react@19.1.8)(react@19.1.0)
      aria-hidden: 1.2.6
      react: 19.1.0
      react-dom: 19.1.0(react@19.1.0)
      react-remove-scroll: 2.7.1(@types/react@19.1.8)(react@19.1.0)
    optionalDependencies:
      '@types/react': 19.1.8
      '@types/react-dom': 19.1.6(@types/react@19.1.8)

  '@radix-ui/react-dismissable-layer@1.1.10(@types/react-dom@19.1.6(@types/react@19.1.8))(@types/react@19.1.8)(react-dom@19.1.0(react@19.1.0))(react@19.1.0)':
    dependencies:
      '@radix-ui/primitive': 1.1.2
      '@radix-ui/react-compose-refs': 1.1.2(@types/react@19.1.8)(react@19.1.0)
      '@radix-ui/react-primitive': 2.1.3(@types/react-dom@19.1.6(@types/react@19.1.8))(@types/react@19.1.8)(react-dom@19.1.0(react@19.1.0))(react@19.1.0)
      '@radix-ui/react-use-callback-ref': 1.1.1(@types/react@19.1.8)(react@19.1.0)
      '@radix-ui/react-use-escape-keydown': 1.1.1(@types/react@19.1.8)(react@19.1.0)
      react: 19.1.0
      react-dom: 19.1.0(react@19.1.0)
    optionalDependencies:
      '@types/react': 19.1.8
      '@types/react-dom': 19.1.6(@types/react@19.1.8)

  '@radix-ui/react-focus-guards@1.1.2(@types/react@19.1.8)(react@19.1.0)':
    dependencies:
      react: 19.1.0
    optionalDependencies:
      '@types/react': 19.1.8

  '@radix-ui/react-focus-scope@1.1.7(@types/react-dom@19.1.6(@types/react@19.1.8))(@types/react@19.1.8)(react-dom@19.1.0(react@19.1.0))(react@19.1.0)':
    dependencies:
      '@radix-ui/react-compose-refs': 1.1.2(@types/react@19.1.8)(react@19.1.0)
      '@radix-ui/react-primitive': 2.1.3(@types/react-dom@19.1.6(@types/react@19.1.8))(@types/react@19.1.8)(react-dom@19.1.0(react@19.1.0))(react@19.1.0)
      '@radix-ui/react-use-callback-ref': 1.1.1(@types/react@19.1.8)(react@19.1.0)
      react: 19.1.0
      react-dom: 19.1.0(react@19.1.0)
    optionalDependencies:
      '@types/react': 19.1.8
      '@types/react-dom': 19.1.6(@types/react@19.1.8)

  '@radix-ui/react-id@1.1.1(@types/react@19.1.8)(react@19.1.0)':
    dependencies:
      '@radix-ui/react-use-layout-effect': 1.1.1(@types/react@19.1.8)(react@19.1.0)
      react: 19.1.0
    optionalDependencies:
      '@types/react': 19.1.8

  '@radix-ui/react-label@2.1.7(@types/react-dom@19.1.6(@types/react@19.1.8))(@types/react@19.1.8)(react-dom@19.1.0(react@19.1.0))(react@19.1.0)':
    dependencies:
      '@radix-ui/react-primitive': 2.1.3(@types/react-dom@19.1.6(@types/react@19.1.8))(@types/react@19.1.8)(react-dom@19.1.0(react@19.1.0))(react@19.1.0)
      react: 19.1.0
      react-dom: 19.1.0(react@19.1.0)
    optionalDependencies:
      '@types/react': 19.1.8
      '@types/react-dom': 19.1.6(@types/react@19.1.8)

  '@radix-ui/react-popover@1.1.14(@types/react-dom@19.1.6(@types/react@19.1.8))(@types/react@19.1.8)(react-dom@19.1.0(react@19.1.0))(react@19.1.0)':
    dependencies:
      '@radix-ui/primitive': 1.1.2
      '@radix-ui/react-compose-refs': 1.1.2(@types/react@19.1.8)(react@19.1.0)
      '@radix-ui/react-context': 1.1.2(@types/react@19.1.8)(react@19.1.0)
      '@radix-ui/react-dismissable-layer': 1.1.10(@types/react-dom@19.1.6(@types/react@19.1.8))(@types/react@19.1.8)(react-dom@19.1.0(react@19.1.0))(react@19.1.0)
      '@radix-ui/react-focus-guards': 1.1.2(@types/react@19.1.8)(react@19.1.0)
      '@radix-ui/react-focus-scope': 1.1.7(@types/react-dom@19.1.6(@types/react@19.1.8))(@types/react@19.1.8)(react-dom@19.1.0(react@19.1.0))(react@19.1.0)
      '@radix-ui/react-id': 1.1.1(@types/react@19.1.8)(react@19.1.0)
      '@radix-ui/react-popper': 1.2.7(@types/react-dom@19.1.6(@types/react@19.1.8))(@types/react@19.1.8)(react-dom@19.1.0(react@19.1.0))(react@19.1.0)
      '@radix-ui/react-portal': 1.1.9(@types/react-dom@19.1.6(@types/react@19.1.8))(@types/react@19.1.8)(react-dom@19.1.0(react@19.1.0))(react@19.1.0)
      '@radix-ui/react-presence': 1.1.4(@types/react-dom@19.1.6(@types/react@19.1.8))(@types/react@19.1.8)(react-dom@19.1.0(react@19.1.0))(react@19.1.0)
      '@radix-ui/react-primitive': 2.1.3(@types/react-dom@19.1.6(@types/react@19.1.8))(@types/react@19.1.8)(react-dom@19.1.0(react@19.1.0))(react@19.1.0)
      '@radix-ui/react-slot': 1.2.3(@types/react@19.1.8)(react@19.1.0)
      '@radix-ui/react-use-controllable-state': 1.2.2(@types/react@19.1.8)(react@19.1.0)
      aria-hidden: 1.2.6
      react: 19.1.0
      react-dom: 19.1.0(react@19.1.0)
      react-remove-scroll: 2.7.1(@types/react@19.1.8)(react@19.1.0)
    optionalDependencies:
      '@types/react': 19.1.8
      '@types/react-dom': 19.1.6(@types/react@19.1.8)

  '@radix-ui/react-popper@1.2.7(@types/react-dom@19.1.6(@types/react@19.1.8))(@types/react@19.1.8)(react-dom@19.1.0(react@19.1.0))(react@19.1.0)':
    dependencies:
      '@floating-ui/react-dom': 2.1.3(react-dom@19.1.0(react@19.1.0))(react@19.1.0)
      '@radix-ui/react-arrow': 1.1.7(@types/react-dom@19.1.6(@types/react@19.1.8))(@types/react@19.1.8)(react-dom@19.1.0(react@19.1.0))(react@19.1.0)
      '@radix-ui/react-compose-refs': 1.1.2(@types/react@19.1.8)(react@19.1.0)
      '@radix-ui/react-context': 1.1.2(@types/react@19.1.8)(react@19.1.0)
      '@radix-ui/react-primitive': 2.1.3(@types/react-dom@19.1.6(@types/react@19.1.8))(@types/react@19.1.8)(react-dom@19.1.0(react@19.1.0))(react@19.1.0)
      '@radix-ui/react-use-callback-ref': 1.1.1(@types/react@19.1.8)(react@19.1.0)
      '@radix-ui/react-use-layout-effect': 1.1.1(@types/react@19.1.8)(react@19.1.0)
      '@radix-ui/react-use-rect': 1.1.1(@types/react@19.1.8)(react@19.1.0)
      '@radix-ui/react-use-size': 1.1.1(@types/react@19.1.8)(react@19.1.0)
      '@radix-ui/rect': 1.1.1
      react: 19.1.0
      react-dom: 19.1.0(react@19.1.0)
    optionalDependencies:
      '@types/react': 19.1.8
      '@types/react-dom': 19.1.6(@types/react@19.1.8)

  '@radix-ui/react-portal@1.1.9(@types/react-dom@19.1.6(@types/react@19.1.8))(@types/react@19.1.8)(react-dom@19.1.0(react@19.1.0))(react@19.1.0)':
    dependencies:
      '@radix-ui/react-primitive': 2.1.3(@types/react-dom@19.1.6(@types/react@19.1.8))(@types/react@19.1.8)(react-dom@19.1.0(react@19.1.0))(react@19.1.0)
      '@radix-ui/react-use-layout-effect': 1.1.1(@types/react@19.1.8)(react@19.1.0)
      react: 19.1.0
      react-dom: 19.1.0(react@19.1.0)
    optionalDependencies:
      '@types/react': 19.1.8
      '@types/react-dom': 19.1.6(@types/react@19.1.8)

  '@radix-ui/react-presence@1.1.4(@types/react-dom@19.1.6(@types/react@19.1.8))(@types/react@19.1.8)(react-dom@19.1.0(react@19.1.0))(react@19.1.0)':
    dependencies:
      '@radix-ui/react-compose-refs': 1.1.2(@types/react@19.1.8)(react@19.1.0)
      '@radix-ui/react-use-layout-effect': 1.1.1(@types/react@19.1.8)(react@19.1.0)
      react: 19.1.0
      react-dom: 19.1.0(react@19.1.0)
    optionalDependencies:
      '@types/react': 19.1.8
      '@types/react-dom': 19.1.6(@types/react@19.1.8)

  '@radix-ui/react-primitive@2.1.3(@types/react-dom@19.1.6(@types/react@19.1.8))(@types/react@19.1.8)(react-dom@19.1.0(react@19.1.0))(react@19.1.0)':
    dependencies:
      '@radix-ui/react-slot': 1.2.3(@types/react@19.1.8)(react@19.1.0)
      react: 19.1.0
      react-dom: 19.1.0(react@19.1.0)
    optionalDependencies:
      '@types/react': 19.1.8
      '@types/react-dom': 19.1.6(@types/react@19.1.8)

  '@radix-ui/react-slot@1.2.3(@types/react@19.1.8)(react@19.1.0)':
    dependencies:
      '@radix-ui/react-compose-refs': 1.1.2(@types/react@19.1.8)(react@19.1.0)
      react: 19.1.0
    optionalDependencies:
      '@types/react': 19.1.8

  '@radix-ui/react-use-callback-ref@1.1.1(@types/react@19.1.8)(react@19.1.0)':
    dependencies:
      react: 19.1.0
    optionalDependencies:
      '@types/react': 19.1.8

  '@radix-ui/react-use-controllable-state@1.2.2(@types/react@19.1.8)(react@19.1.0)':
    dependencies:
      '@radix-ui/react-use-effect-event': 0.0.2(@types/react@19.1.8)(react@19.1.0)
      '@radix-ui/react-use-layout-effect': 1.1.1(@types/react@19.1.8)(react@19.1.0)
      react: 19.1.0
    optionalDependencies:
      '@types/react': 19.1.8

  '@radix-ui/react-use-effect-event@0.0.2(@types/react@19.1.8)(react@19.1.0)':
    dependencies:
      '@radix-ui/react-use-layout-effect': 1.1.1(@types/react@19.1.8)(react@19.1.0)
      react: 19.1.0
    optionalDependencies:
      '@types/react': 19.1.8

  '@radix-ui/react-use-escape-keydown@1.1.1(@types/react@19.1.8)(react@19.1.0)':
    dependencies:
      '@radix-ui/react-use-callback-ref': 1.1.1(@types/react@19.1.8)(react@19.1.0)
      react: 19.1.0
    optionalDependencies:
      '@types/react': 19.1.8

  '@radix-ui/react-use-layout-effect@1.1.1(@types/react@19.1.8)(react@19.1.0)':
    dependencies:
      react: 19.1.0
    optionalDependencies:
      '@types/react': 19.1.8

  '@radix-ui/react-use-rect@1.1.1(@types/react@19.1.8)(react@19.1.0)':
    dependencies:
      '@radix-ui/rect': 1.1.1
      react: 19.1.0
    optionalDependencies:
      '@types/react': 19.1.8

  '@radix-ui/react-use-size@1.1.1(@types/react@19.1.8)(react@19.1.0)':
    dependencies:
      '@radix-ui/react-use-layout-effect': 1.1.1(@types/react@19.1.8)(react@19.1.0)
      react: 19.1.0
    optionalDependencies:
      '@types/react': 19.1.8

  '@radix-ui/rect@1.1.1': {}

  '@react-native/assets-registry@0.80.0': {}

  '@react-native/codegen@0.80.0(@babel/core@7.27.4)':
    dependencies:
      '@babel/core': 7.27.4
      glob: 7.2.3
      hermes-parser: 0.28.1
      invariant: 2.2.4
      nullthrows: 1.1.1
      yargs: 17.7.2

  '@react-native/community-cli-plugin@0.80.0':
    dependencies:
      '@react-native/dev-middleware': 0.80.0
      chalk: 4.1.2
      debug: 4.4.1
      invariant: 2.2.4
      metro: 0.82.4
      metro-config: 0.82.4
      metro-core: 0.82.4
      semver: 7.7.2
    transitivePeerDependencies:
      - bufferutil
      - supports-color
      - utf-8-validate

  '@react-native/debugger-frontend@0.80.0': {}

  '@react-native/dev-middleware@0.80.0':
    dependencies:
      '@isaacs/ttlcache': 1.4.1
      '@react-native/debugger-frontend': 0.80.0
      chrome-launcher: 0.15.2
      chromium-edge-launcher: 0.2.0
      connect: 3.7.0
      debug: 4.4.1
      invariant: 2.2.4
      nullthrows: 1.1.1
      open: 7.4.2
      serve-static: 1.16.2
      ws: 6.2.3
    transitivePeerDependencies:
      - bufferutil
      - supports-color
      - utf-8-validate

  '@react-native/gradle-plugin@0.80.0': {}

  '@react-native/js-polyfills@0.80.0': {}

  '@react-native/normalize-colors@0.80.0': {}

  '@react-native/virtualized-lists@0.80.0(@types/react@19.1.8)(react-native@0.80.0(@babel/core@7.27.4)(@types/react@19.1.8)(react@19.1.0))(react@19.1.0)':
    dependencies:
      invariant: 2.2.4
      nullthrows: 1.1.1
      react: 19.1.0
      react-native: 0.80.0(@babel/core@7.27.4)(@types/react@19.1.8)(react@19.1.0)
    optionalDependencies:
      '@types/react': 19.1.8

  '@rollup/rollup-android-arm-eabi@4.44.0':
    optional: true

  '@rollup/rollup-android-arm64@4.44.0':
    optional: true

  '@rollup/rollup-darwin-arm64@4.44.0':
    optional: true

  '@rollup/rollup-darwin-x64@4.44.0':
    optional: true

  '@rollup/rollup-freebsd-arm64@4.44.0':
    optional: true

  '@rollup/rollup-freebsd-x64@4.44.0':
    optional: true

  '@rollup/rollup-linux-arm-gnueabihf@4.44.0':
    optional: true

  '@rollup/rollup-linux-arm-musleabihf@4.44.0':
    optional: true

  '@rollup/rollup-linux-arm64-gnu@4.44.0':
    optional: true

  '@rollup/rollup-linux-arm64-musl@4.44.0':
    optional: true

  '@rollup/rollup-linux-loongarch64-gnu@4.44.0':
    optional: true

  '@rollup/rollup-linux-powerpc64le-gnu@4.44.0':
    optional: true

  '@rollup/rollup-linux-riscv64-gnu@4.44.0':
    optional: true

  '@rollup/rollup-linux-riscv64-musl@4.44.0':
    optional: true

  '@rollup/rollup-linux-s390x-gnu@4.44.0':
    optional: true

  '@rollup/rollup-linux-x64-gnu@4.44.0':
    optional: true

  '@rollup/rollup-linux-x64-musl@4.44.0':
    optional: true

  '@rollup/rollup-win32-arm64-msvc@4.44.0':
    optional: true

  '@rollup/rollup-win32-ia32-msvc@4.44.0':
    optional: true

  '@rollup/rollup-win32-x64-msvc@4.44.0':
    optional: true

  '@simplewebauthn/browser@13.1.0': {}

  '@simplewebauthn/server@13.1.1':
    dependencies:
      '@hexagon/base64': 1.1.28
      '@levischuck/tiny-cbor': 0.2.11
      '@peculiar/asn1-android': 2.3.16
      '@peculiar/asn1-ecc': 2.3.15
      '@peculiar/asn1-rsa': 2.3.15
      '@peculiar/asn1-schema': 2.3.15
      '@peculiar/asn1-x509': 2.3.15

  '@sinclair/typebox@0.27.8': {}

  '@sinonjs/commons@3.0.1':
    dependencies:
      type-detect: 4.0.8

  '@sinonjs/fake-timers@10.3.0':
    dependencies:
      '@sinonjs/commons': 3.0.1

  '@standard-schema/utils@0.3.0': {}

  '@swc/counter@0.1.3': {}

  '@swc/helpers@0.5.15':
    dependencies:
      tslib: 2.8.1

  '@tailwindcss/node@4.1.10':
    dependencies:
      '@ampproject/remapping': 2.3.0
      enhanced-resolve: 5.18.1
      jiti: 2.4.2
      lightningcss: 1.30.1
      magic-string: 0.30.17
      source-map-js: 1.2.1
      tailwindcss: 4.1.10

  '@tailwindcss/oxide-android-arm64@4.1.10':
    optional: true

  '@tailwindcss/oxide-darwin-arm64@4.1.10':
    optional: true

  '@tailwindcss/oxide-darwin-x64@4.1.10':
    optional: true

  '@tailwindcss/oxide-freebsd-x64@4.1.10':
    optional: true

  '@tailwindcss/oxide-linux-arm-gnueabihf@4.1.10':
    optional: true

  '@tailwindcss/oxide-linux-arm64-gnu@4.1.10':
    optional: true

  '@tailwindcss/oxide-linux-arm64-musl@4.1.10':
    optional: true

  '@tailwindcss/oxide-linux-x64-gnu@4.1.10':
    optional: true

  '@tailwindcss/oxide-linux-x64-musl@4.1.10':
    optional: true

  '@tailwindcss/oxide-wasm32-wasi@4.1.10':
    optional: true

  '@tailwindcss/oxide-win32-arm64-msvc@4.1.10':
    optional: true

  '@tailwindcss/oxide-win32-x64-msvc@4.1.10':
    optional: true

  '@tailwindcss/oxide@4.1.10':
    dependencies:
      detect-libc: 2.0.4
      tar: 7.4.3
    optionalDependencies:
      '@tailwindcss/oxide-android-arm64': 4.1.10
      '@tailwindcss/oxide-darwin-arm64': 4.1.10
      '@tailwindcss/oxide-darwin-x64': 4.1.10
      '@tailwindcss/oxide-freebsd-x64': 4.1.10
      '@tailwindcss/oxide-linux-arm-gnueabihf': 4.1.10
      '@tailwindcss/oxide-linux-arm64-gnu': 4.1.10
      '@tailwindcss/oxide-linux-arm64-musl': 4.1.10
      '@tailwindcss/oxide-linux-x64-gnu': 4.1.10
      '@tailwindcss/oxide-linux-x64-musl': 4.1.10
      '@tailwindcss/oxide-wasm32-wasi': 4.1.10
      '@tailwindcss/oxide-win32-arm64-msvc': 4.1.10
      '@tailwindcss/oxide-win32-x64-msvc': 4.1.10

  '@tailwindcss/postcss@4.1.10':
    dependencies:
      '@alloc/quick-lru': 5.2.0
      '@tailwindcss/node': 4.1.10
      '@tailwindcss/oxide': 4.1.10
      postcss: 8.5.6
      tailwindcss: 4.1.10

  '@testing-library/dom@10.4.0':
    dependencies:
      '@babel/code-frame': 7.27.1
      '@babel/runtime': 7.27.6
      '@types/aria-query': 5.0.4
      aria-query: 5.3.0
      chalk: 4.1.2
      dom-accessibility-api: 0.5.16
      lz-string: 1.5.0
      pretty-format: 27.5.1

  '@testing-library/react@16.3.0(@testing-library/dom@10.4.0)(@types/react-dom@19.1.6(@types/react@19.1.8))(@types/react@19.1.8)(react-dom@19.1.0(react@19.1.0))(react@19.1.0)':
    dependencies:
      '@babel/runtime': 7.27.6
      '@testing-library/dom': 10.4.0
      react: 19.1.0
      react-dom: 19.1.0(react@19.1.0)
    optionalDependencies:
      '@types/react': 19.1.8
      '@types/react-dom': 19.1.6(@types/react@19.1.8)

  '@types/aria-query@5.0.4': {}

  '@types/babel__core@7.20.5':
    dependencies:
      '@babel/parser': 7.27.5
      '@babel/types': 7.27.6
      '@types/babel__generator': 7.27.0
      '@types/babel__template': 7.4.4
      '@types/babel__traverse': 7.20.7

  '@types/babel__generator@7.27.0':
    dependencies:
      '@babel/types': 7.27.6

  '@types/babel__template@7.4.4':
    dependencies:
      '@babel/parser': 7.27.5
      '@babel/types': 7.27.6

  '@types/babel__traverse@7.20.7':
    dependencies:
      '@babel/types': 7.27.6

  '@types/chai@5.2.2':
    dependencies:
      '@types/deep-eql': 4.0.2

  '@types/deep-eql@4.0.2': {}

  '@types/diff-match-patch@1.0.36': {}

  '@types/estree@1.0.8': {}

  '@types/graceful-fs@4.1.9':
    dependencies:
      '@types/node': 20.19.1

  '@types/istanbul-lib-coverage@2.0.6': {}

  '@types/istanbul-lib-report@3.0.3':
    dependencies:
      '@types/istanbul-lib-coverage': 2.0.6

  '@types/istanbul-reports@3.0.4':
    dependencies:
      '@types/istanbul-lib-report': 3.0.3

  '@types/node@20.19.1':
    dependencies:
      undici-types: 6.21.0

  '@types/node@22.15.32':
    dependencies:
      undici-types: 6.21.0

  '@types/pg@8.15.4':
    dependencies:
      '@types/node': 20.19.1
      pg-protocol: 1.10.2
      pg-types: 2.2.0

  '@types/react-dom@19.1.6(@types/react@19.1.8)':
    dependencies:
      '@types/react': 19.1.8

  '@types/react@19.1.8':
    dependencies:
      csstype: 3.1.3

  '@types/stack-utils@2.0.3': {}

  '@types/yargs-parser@21.0.3': {}

  '@types/yargs@17.0.33':
    dependencies:
      '@types/yargs-parser': 21.0.3

  '@vitest/expect@3.2.4':
    dependencies:
      '@types/chai': 5.2.2
      '@vitest/spy': 3.2.4
      '@vitest/utils': 3.2.4
      chai: 5.2.0
      tinyrainbow: 2.0.0

  '@vitest/mocker@3.2.4(vite@6.3.5(@types/node@20.19.1)(jiti@2.4.2)(lightningcss@1.30.1)(terser@5.43.1))':
    dependencies:
      '@vitest/spy': 3.2.4
      estree-walker: 3.0.3
      magic-string: 0.30.17
    optionalDependencies:
      vite: 6.3.5(@types/node@20.19.1)(jiti@2.4.2)(lightningcss@1.30.1)(terser@5.43.1)

  '@vitest/pretty-format@3.2.4':
    dependencies:
      tinyrainbow: 2.0.0

  '@vitest/runner@3.2.4':
    dependencies:
      '@vitest/utils': 3.2.4
      pathe: 2.0.3
      strip-literal: 3.0.0

  '@vitest/snapshot@3.2.4':
    dependencies:
      '@vitest/pretty-format': 3.2.4
      magic-string: 0.30.17
      pathe: 2.0.3

  '@vitest/spy@3.2.4':
    dependencies:
      tinyspy: 4.0.3

  '@vitest/utils@3.2.4':
    dependencies:
      '@vitest/pretty-format': 3.2.4
      loupe: 3.1.4
      tinyrainbow: 2.0.0

  abort-controller@3.0.0:
    dependencies:
      event-target-shim: 5.0.1

  accepts@1.3.8:
    dependencies:
      mime-types: 2.1.35
      negotiator: 0.6.3

  acorn@8.15.0: {}

  agent-base@7.1.3: {}

  ai@4.3.16(react@19.1.0)(zod@3.25.67):
    dependencies:
      '@ai-sdk/provider': 1.1.3
      '@ai-sdk/provider-utils': 2.2.8(zod@3.25.67)
      '@ai-sdk/react': 1.2.12(react@19.1.0)(zod@3.25.67)
      '@ai-sdk/ui-utils': 1.2.11(zod@3.25.67)
      '@opentelemetry/api': 1.9.0
      jsondiffpatch: 0.6.0
      zod: 3.25.67
    optionalDependencies:
      react: 19.1.0

  anser@1.4.10: {}

  ansi-regex@5.0.1: {}

  ansi-styles@4.3.0:
    dependencies:
      color-convert: 2.0.1

  ansi-styles@5.2.0: {}

  anymatch@3.1.3:
    dependencies:
      normalize-path: 3.0.0
      picomatch: 2.3.1

  argparse@1.0.10:
    dependencies:
      sprintf-js: 1.0.3

  aria-hidden@1.2.6:
    dependencies:
      tslib: 2.8.1

  aria-query@5.3.0:
    dependencies:
      dequal: 2.0.3

  asap@2.0.6: {}

  asn1js@3.0.6:
    dependencies:
      pvtsutils: 1.3.6
      pvutils: 1.1.3
      tslib: 2.8.1

  assertion-error@2.0.1: {}

  async-limiter@1.0.1: {}

  automation-events@7.1.11:
    dependencies:
      '@babel/runtime': 7.27.6
      tslib: 2.8.1

  autoprefixer@10.4.21(postcss@8.5.6):
    dependencies:
      browserslist: 4.25.0
      caniuse-lite: 1.0.30001724
      fraction.js: 4.3.7
      normalize-range: 0.1.2
      picocolors: 1.1.1
      postcss: 8.5.6
      postcss-value-parser: 4.2.0

  babel-jest@29.7.0(@babel/core@7.27.4):
    dependencies:
      '@babel/core': 7.27.4
      '@jest/transform': 29.7.0
      '@types/babel__core': 7.20.5
      babel-plugin-istanbul: 6.1.1
      babel-preset-jest: 29.6.3(@babel/core@7.27.4)
      chalk: 4.1.2
      graceful-fs: 4.2.11
      slash: 3.0.0
    transitivePeerDependencies:
      - supports-color

  babel-plugin-istanbul@6.1.1:
    dependencies:
      '@babel/helper-plugin-utils': 7.27.1
      '@istanbuljs/load-nyc-config': 1.1.0
      '@istanbuljs/schema': 0.1.3
      istanbul-lib-instrument: 5.2.1
      test-exclude: 6.0.0
    transitivePeerDependencies:
      - supports-color

  babel-plugin-jest-hoist@29.6.3:
    dependencies:
      '@babel/template': 7.27.2
      '@babel/types': 7.27.6
      '@types/babel__core': 7.20.5
      '@types/babel__traverse': 7.20.7

  babel-plugin-syntax-hermes-parser@0.28.1:
    dependencies:
      hermes-parser: 0.28.1

  babel-preset-current-node-syntax@1.1.0(@babel/core@7.27.4):
    dependencies:
      '@babel/core': 7.27.4
      '@babel/plugin-syntax-async-generators': 7.8.4(@babel/core@7.27.4)
      '@babel/plugin-syntax-bigint': 7.8.3(@babel/core@7.27.4)
      '@babel/plugin-syntax-class-properties': 7.12.13(@babel/core@7.27.4)
      '@babel/plugin-syntax-class-static-block': 7.14.5(@babel/core@7.27.4)
      '@babel/plugin-syntax-import-attributes': 7.27.1(@babel/core@7.27.4)
      '@babel/plugin-syntax-import-meta': 7.10.4(@babel/core@7.27.4)
      '@babel/plugin-syntax-json-strings': 7.8.3(@babel/core@7.27.4)
      '@babel/plugin-syntax-logical-assignment-operators': 7.10.4(@babel/core@7.27.4)
      '@babel/plugin-syntax-nullish-coalescing-operator': 7.8.3(@babel/core@7.27.4)
      '@babel/plugin-syntax-numeric-separator': 7.10.4(@babel/core@7.27.4)
      '@babel/plugin-syntax-object-rest-spread': 7.8.3(@babel/core@7.27.4)
      '@babel/plugin-syntax-optional-catch-binding': 7.8.3(@babel/core@7.27.4)
      '@babel/plugin-syntax-optional-chaining': 7.8.3(@babel/core@7.27.4)
      '@babel/plugin-syntax-private-property-in-object': 7.14.5(@babel/core@7.27.4)
      '@babel/plugin-syntax-top-level-await': 7.14.5(@babel/core@7.27.4)

  babel-preset-jest@29.6.3(@babel/core@7.27.4):
    dependencies:
      '@babel/core': 7.27.4
      babel-plugin-jest-hoist: 29.6.3
      babel-preset-current-node-syntax: 1.1.0(@babel/core@7.27.4)

  babel-runtime@6.26.0:
    dependencies:
      core-js: 2.6.12
      regenerator-runtime: 0.11.1

  balanced-match@1.0.2: {}

  base64-js@1.5.1: {}

  better-auth@1.2.9:
    dependencies:
      '@better-auth/utils': 0.2.5
      '@better-fetch/fetch': 1.1.18
      '@noble/ciphers': 0.6.0
      '@noble/hashes': 1.8.0
      '@simplewebauthn/browser': 13.1.0
      '@simplewebauthn/server': 13.1.1
      better-call: 1.0.9
      defu: 6.1.4
      jose: 5.10.0
      kysely: 0.28.2
      nanostores: 0.11.4
      zod: 3.25.67

  better-call@1.0.9:
    dependencies:
      '@better-fetch/fetch': 1.1.18
      rou3: 0.5.1
      set-cookie-parser: 2.7.1
      uncrypto: 0.1.3

  bin-links@5.0.0:
    dependencies:
      cmd-shim: 7.0.0
      npm-normalize-package-bin: 4.0.0
      proc-log: 5.0.0
      read-cmd-shim: 5.0.0
      write-file-atomic: 6.0.0

  brace-expansion@1.1.12:
    dependencies:
      balanced-match: 1.0.2
      concat-map: 0.0.1

  braces@3.0.3:
    dependencies:
      fill-range: 7.1.1

  broker-factory@3.1.7:
    dependencies:
      '@babel/runtime': 7.27.6
      fast-unique-numbers: 9.0.22
      tslib: 2.8.1
      worker-factory: 7.0.43

  browserslist@4.25.0:
    dependencies:
      caniuse-lite: 1.0.30001724
      electron-to-chromium: 1.5.171
      node-releases: 2.0.19
      update-browserslist-db: 1.1.3(browserslist@4.25.0)

  bser@2.1.1:
    dependencies:
      node-int64: 0.4.0

  buffer-from@1.1.2: {}

  busboy@1.6.0:
    dependencies:
      streamsearch: 1.1.0

  cac@6.7.14: {}

<<<<<<< HEAD
  caniuse-lite@1.0.30001724: {}
=======
  caller-callsite@2.0.0:
    dependencies:
      callsites: 2.0.0

  caller-path@2.0.0:
    dependencies:
      caller-callsite: 2.0.0

  callsites@2.0.0: {}

  camelcase@5.3.1: {}

  camelcase@6.3.0: {}

  caniuse-lite@1.0.30001723: {}
>>>>>>> 52c0d47b

  chai@5.2.0:
    dependencies:
      assertion-error: 2.0.1
      check-error: 2.1.1
      deep-eql: 5.0.2
      loupe: 3.1.4
      pathval: 2.0.0

  chalk@4.1.2:
    dependencies:
      ansi-styles: 4.3.0
      supports-color: 7.2.0

  chalk@5.4.1: {}

  check-error@2.1.1: {}

  chownr@3.0.0: {}

  chrome-launcher@0.15.2:
    dependencies:
      '@types/node': 20.19.1
      escape-string-regexp: 4.0.0
      is-wsl: 2.2.0
      lighthouse-logger: 1.4.2
    transitivePeerDependencies:
      - supports-color

  chromium-edge-launcher@0.2.0:
    dependencies:
      '@types/node': 20.19.1
      escape-string-regexp: 4.0.0
      is-wsl: 2.2.0
      lighthouse-logger: 1.4.2
      mkdirp: 1.0.4
      rimraf: 3.0.2
    transitivePeerDependencies:
      - supports-color

  ci-info@2.0.0: {}

  ci-info@3.9.0: {}

  class-variance-authority@0.7.1:
    dependencies:
      clsx: 2.1.1

  client-only@0.0.1: {}

  cliui@8.0.1:
    dependencies:
      string-width: 4.2.3
      strip-ansi: 6.0.1
      wrap-ansi: 7.0.0

  clsx@2.1.1: {}

  cmd-shim@7.0.0: {}

  cmdk@1.1.1(@types/react-dom@19.1.6(@types/react@19.1.8))(@types/react@19.1.8)(react-dom@19.1.0(react@19.1.0))(react@19.1.0):
    dependencies:
      '@radix-ui/react-compose-refs': 1.1.2(@types/react@19.1.8)(react@19.1.0)
      '@radix-ui/react-dialog': 1.1.14(@types/react-dom@19.1.6(@types/react@19.1.8))(@types/react@19.1.8)(react-dom@19.1.0(react@19.1.0))(react@19.1.0)
      '@radix-ui/react-id': 1.1.1(@types/react@19.1.8)(react@19.1.0)
      '@radix-ui/react-primitive': 2.1.3(@types/react-dom@19.1.6(@types/react@19.1.8))(@types/react@19.1.8)(react-dom@19.1.0(react@19.1.0))(react@19.1.0)
      react: 19.1.0
      react-dom: 19.1.0(react@19.1.0)
    transitivePeerDependencies:
      - '@types/react'
      - '@types/react-dom'

  color-convert@2.0.1:
    dependencies:
      color-name: 1.1.4

  color-name@1.1.4: {}

  color-string@1.9.1:
    dependencies:
      color-name: 1.1.4
      simple-swizzle: 0.2.2
    optional: true

  color@4.2.3:
    dependencies:
      color-convert: 2.0.1
      color-string: 1.9.1
    optional: true

  commander@12.1.0: {}

  commander@2.20.3: {}

  compilerr@10.0.2:
    dependencies:
      '@babel/runtime': 7.27.6
      dashify: 2.0.0
      indefinite-article: 0.0.2
      tslib: 2.8.1

  concat-map@0.0.1: {}

  connect@3.7.0:
    dependencies:
      debug: 2.6.9
      finalhandler: 1.1.2
      parseurl: 1.3.3
      utils-merge: 1.0.1
    transitivePeerDependencies:
      - supports-color

  convert-source-map@2.0.0: {}

  core-js@2.6.12: {}

  cosmiconfig@5.2.1:
    dependencies:
      import-fresh: 2.0.0
      is-directory: 0.3.1
      js-yaml: 3.14.1
      parse-json: 4.0.0

  csstype@3.1.3: {}

  dashify@2.0.0: {}

  data-uri-to-buffer@4.0.1: {}

  debug@2.6.9:
    dependencies:
      ms: 2.0.0

  debug@4.4.1:
    dependencies:
      ms: 2.1.3

  deep-eql@5.0.2: {}

  defu@6.1.4: {}

  depd@2.0.0: {}

  dequal@2.0.3: {}

  destroy@1.2.0: {}

  detect-libc@2.0.4: {}

  detect-node-es@1.1.0: {}

  diff-match-patch@1.0.5: {}

  dom-accessibility-api@0.5.16: {}

  dotenv@16.5.0: {}

  drizzle-kit@0.31.1:
    dependencies:
      '@drizzle-team/brocli': 0.10.2
      '@esbuild-kit/esm-loader': 2.6.5
      esbuild: 0.25.5
      esbuild-register: 3.6.0(esbuild@0.25.5)
    transitivePeerDependencies:
      - supports-color

  drizzle-orm@0.44.2(@neondatabase/serverless@1.0.1)(@opentelemetry/api@1.9.0)(@types/pg@8.15.4)(kysely@0.28.2)(postgres@3.4.7):
    optionalDependencies:
      '@neondatabase/serverless': 1.0.1
      '@opentelemetry/api': 1.9.0
      '@types/pg': 8.15.4
      kysely: 0.28.2
      postgres: 3.4.7

  ee-first@1.1.1: {}

  electron-to-chromium@1.5.171: {}

  emoji-regex@8.0.0: {}

  encodeurl@1.0.2: {}

  encodeurl@2.0.0: {}

  enhanced-resolve@5.18.1:
    dependencies:
      graceful-fs: 4.2.11
      tapable: 2.2.2

  error-ex@1.3.2:
    dependencies:
      is-arrayish: 0.2.1

  error-stack-parser@2.1.4:
    dependencies:
      stackframe: 1.3.4

  es-module-lexer@1.7.0: {}

  esbuild-register@3.6.0(esbuild@0.25.5):
    dependencies:
      debug: 4.4.1
      esbuild: 0.25.5
    transitivePeerDependencies:
      - supports-color

  esbuild@0.18.20:
    optionalDependencies:
      '@esbuild/android-arm': 0.18.20
      '@esbuild/android-arm64': 0.18.20
      '@esbuild/android-x64': 0.18.20
      '@esbuild/darwin-arm64': 0.18.20
      '@esbuild/darwin-x64': 0.18.20
      '@esbuild/freebsd-arm64': 0.18.20
      '@esbuild/freebsd-x64': 0.18.20
      '@esbuild/linux-arm': 0.18.20
      '@esbuild/linux-arm64': 0.18.20
      '@esbuild/linux-ia32': 0.18.20
      '@esbuild/linux-loong64': 0.18.20
      '@esbuild/linux-mips64el': 0.18.20
      '@esbuild/linux-ppc64': 0.18.20
      '@esbuild/linux-riscv64': 0.18.20
      '@esbuild/linux-s390x': 0.18.20
      '@esbuild/linux-x64': 0.18.20
      '@esbuild/netbsd-x64': 0.18.20
      '@esbuild/openbsd-x64': 0.18.20
      '@esbuild/sunos-x64': 0.18.20
      '@esbuild/win32-arm64': 0.18.20
      '@esbuild/win32-ia32': 0.18.20
      '@esbuild/win32-x64': 0.18.20

  esbuild@0.25.5:
    optionalDependencies:
      '@esbuild/aix-ppc64': 0.25.5
      '@esbuild/android-arm': 0.25.5
      '@esbuild/android-arm64': 0.25.5
      '@esbuild/android-x64': 0.25.5
      '@esbuild/darwin-arm64': 0.25.5
      '@esbuild/darwin-x64': 0.25.5
      '@esbuild/freebsd-arm64': 0.25.5
      '@esbuild/freebsd-x64': 0.25.5
      '@esbuild/linux-arm': 0.25.5
      '@esbuild/linux-arm64': 0.25.5
      '@esbuild/linux-ia32': 0.25.5
      '@esbuild/linux-loong64': 0.25.5
      '@esbuild/linux-mips64el': 0.25.5
      '@esbuild/linux-ppc64': 0.25.5
      '@esbuild/linux-riscv64': 0.25.5
      '@esbuild/linux-s390x': 0.25.5
      '@esbuild/linux-x64': 0.25.5
      '@esbuild/netbsd-arm64': 0.25.5
      '@esbuild/netbsd-x64': 0.25.5
      '@esbuild/openbsd-arm64': 0.25.5
      '@esbuild/openbsd-x64': 0.25.5
      '@esbuild/sunos-x64': 0.25.5
      '@esbuild/win32-arm64': 0.25.5
      '@esbuild/win32-ia32': 0.25.5
      '@esbuild/win32-x64': 0.25.5

  escalade@3.2.0: {}

  escape-html@1.0.3: {}

  escape-string-regexp@2.0.0: {}

  escape-string-regexp@4.0.0: {}

  esprima@4.0.1: {}

  estree-walker@3.0.3:
    dependencies:
      '@types/estree': 1.0.8

  etag@1.8.1: {}

  event-target-shim@5.0.1: {}

  expect-type@1.2.1: {}

  exponential-backoff@3.1.2: {}

  extendable-media-recorder-wav-encoder-broker@7.0.119:
    dependencies:
      '@babel/runtime': 7.27.6
      broker-factory: 3.1.7
      extendable-media-recorder-wav-encoder-worker: 8.0.116
      tslib: 2.8.1

  extendable-media-recorder-wav-encoder-worker@8.0.116:
    dependencies:
      '@babel/runtime': 7.27.6
      tslib: 2.8.1
      worker-factory: 7.0.43

  extendable-media-recorder-wav-encoder@7.0.129:
    dependencies:
      '@babel/runtime': 7.27.6
      extendable-media-recorder-wav-encoder-broker: 7.0.119
      extendable-media-recorder-wav-encoder-worker: 8.0.116
      tslib: 2.8.1

  extendable-media-recorder@6.6.10:
    dependencies:
      '@babel/runtime': 7.27.6
      media-encoder-host: 8.1.0
      multi-buffer-data-view: 3.0.24
      recorder-audio-worklet: 5.1.39
      standardized-audio-context: 25.3.77
      subscribable-things: 2.1.53
      tslib: 2.8.1

  fast-json-stable-stringify@2.1.0: {}

  fast-unique-numbers@7.0.2:
    dependencies:
      '@babel/runtime': 7.27.6
      tslib: 2.8.1

  fast-unique-numbers@9.0.22:
    dependencies:
      '@babel/runtime': 7.27.6
      tslib: 2.8.1

  fb-watchman@2.0.2:
    dependencies:
      bser: 2.1.1

  fdir@6.4.6(picomatch@4.0.2):
    optionalDependencies:
      picomatch: 4.0.2

  fetch-blob@3.2.0:
    dependencies:
      node-domexception: 1.0.0
      web-streams-polyfill: 3.3.3

  fill-range@7.1.1:
    dependencies:
      to-regex-range: 5.0.1

  finalhandler@1.1.2:
    dependencies:
      debug: 2.6.9
      encodeurl: 1.0.2
      escape-html: 1.0.3
      on-finished: 2.3.0
      parseurl: 1.3.3
      statuses: 1.5.0
      unpipe: 1.0.0
    transitivePeerDependencies:
      - supports-color

  find-up@4.1.0:
    dependencies:
      locate-path: 5.0.0
      path-exists: 4.0.0

  flow-enums-runtime@0.0.6: {}

  formdata-polyfill@4.0.10:
    dependencies:
      fetch-blob: 3.2.0

  fraction.js@4.3.7: {}

  fresh@0.5.2: {}

  fs.realpath@1.0.0: {}

  fsevents@2.3.3:
    optional: true

  gensync@1.0.0-beta.2: {}

  get-caller-file@2.0.5: {}

  get-nonce@1.0.1: {}

  get-package-type@0.1.0: {}

  get-tsconfig@4.10.1:
    dependencies:
      resolve-pkg-maps: 1.0.0

  glob@7.2.3:
    dependencies:
      fs.realpath: 1.0.0
      inflight: 1.0.6
      inherits: 2.0.4
      minimatch: 3.1.2
      once: 1.4.0
      path-is-absolute: 1.0.1

  globals@11.12.0: {}

  graceful-fs@4.2.11: {}

  has-flag@4.0.0: {}

  hermes-estree@0.28.1: {}

  hermes-parser@0.28.1:
    dependencies:
      hermes-estree: 0.28.1

  http-errors@2.0.0:
    dependencies:
      depd: 2.0.0
      inherits: 2.0.4
      setprototypeof: 1.2.0
      statuses: 2.0.1
      toidentifier: 1.0.1

  https-proxy-agent@7.0.6:
    dependencies:
      agent-base: 7.1.3
      debug: 4.4.1
    transitivePeerDependencies:
      - supports-color

  image-size@1.2.1:
    dependencies:
      queue: 6.0.2

  import-fresh@2.0.0:
    dependencies:
      caller-path: 2.0.0
      resolve-from: 3.0.0

  imurmurhash@0.1.4: {}

  indefinite-article@0.0.2: {}

  inflight@1.0.6:
    dependencies:
      once: 1.4.0
      wrappy: 1.0.2

  inherits@2.0.4: {}

  invariant@2.2.4:
    dependencies:
      loose-envify: 1.4.0

  is-arrayish@0.2.1: {}

  is-arrayish@0.3.2:
    optional: true

  is-directory@0.3.1: {}

  is-docker@2.2.1: {}

  is-fullwidth-code-point@3.0.0: {}

  is-number@7.0.0: {}

  is-wsl@2.2.0:
    dependencies:
      is-docker: 2.2.1

  istanbul-lib-coverage@3.2.2: {}

  istanbul-lib-instrument@5.2.1:
    dependencies:
      '@babel/core': 7.27.4
      '@babel/parser': 7.27.5
      '@istanbuljs/schema': 0.1.3
      istanbul-lib-coverage: 3.2.2
      semver: 6.3.1
    transitivePeerDependencies:
      - supports-color

  jest-environment-node@29.7.0:
    dependencies:
      '@jest/environment': 29.7.0
      '@jest/fake-timers': 29.7.0
      '@jest/types': 29.6.3
      '@types/node': 20.19.1
      jest-mock: 29.7.0
      jest-util: 29.7.0

  jest-get-type@29.6.3: {}

  jest-haste-map@29.7.0:
    dependencies:
      '@jest/types': 29.6.3
      '@types/graceful-fs': 4.1.9
      '@types/node': 20.19.1
      anymatch: 3.1.3
      fb-watchman: 2.0.2
      graceful-fs: 4.2.11
      jest-regex-util: 29.6.3
      jest-util: 29.7.0
      jest-worker: 29.7.0
      micromatch: 4.0.8
      walker: 1.0.8
    optionalDependencies:
      fsevents: 2.3.3

  jest-message-util@29.7.0:
    dependencies:
      '@babel/code-frame': 7.27.1
      '@jest/types': 29.6.3
      '@types/stack-utils': 2.0.3
      chalk: 4.1.2
      graceful-fs: 4.2.11
      micromatch: 4.0.8
      pretty-format: 29.7.0
      slash: 3.0.0
      stack-utils: 2.0.6

  jest-mock@29.7.0:
    dependencies:
      '@jest/types': 29.6.3
      '@types/node': 20.19.1
      jest-util: 29.7.0

  jest-regex-util@29.6.3: {}

  jest-util@29.7.0:
    dependencies:
      '@jest/types': 29.6.3
      '@types/node': 20.19.1
      chalk: 4.1.2
      ci-info: 3.9.0
      graceful-fs: 4.2.11
      picomatch: 2.3.1

  jest-validate@29.7.0:
    dependencies:
      '@jest/types': 29.6.3
      camelcase: 6.3.0
      chalk: 4.1.2
      jest-get-type: 29.6.3
      leven: 3.1.0
      pretty-format: 29.7.0

  jest-worker@29.7.0:
    dependencies:
      '@types/node': 20.19.1
      jest-util: 29.7.0
      merge-stream: 2.0.0
      supports-color: 8.1.1

  jiti@2.4.2: {}

  jose@5.10.0: {}

  js-tokens@4.0.0: {}

  js-tokens@9.0.1: {}

  js-yaml@3.14.1:
    dependencies:
      argparse: 1.0.10
      esprima: 4.0.1

  jsc-safe-url@0.2.4: {}

  jsesc@3.1.0: {}

  json-parse-better-errors@1.0.2: {}

  json-schema@0.4.0: {}

  json5@2.2.3: {}

  jsondiffpatch@0.6.0:
    dependencies:
      '@types/diff-match-patch': 1.0.36
      chalk: 5.4.1
      diff-match-patch: 1.0.5

  kysely@0.28.2: {}

  leven@3.1.0: {}

  lighthouse-logger@1.4.2:
    dependencies:
      debug: 2.6.9
      marky: 1.3.0
    transitivePeerDependencies:
      - supports-color

  lightningcss-darwin-arm64@1.30.1:
    optional: true

  lightningcss-darwin-x64@1.30.1:
    optional: true

  lightningcss-freebsd-x64@1.30.1:
    optional: true

  lightningcss-linux-arm-gnueabihf@1.30.1:
    optional: true

  lightningcss-linux-arm64-gnu@1.30.1:
    optional: true

  lightningcss-linux-arm64-musl@1.30.1:
    optional: true

  lightningcss-linux-x64-gnu@1.30.1:
    optional: true

  lightningcss-linux-x64-musl@1.30.1:
    optional: true

  lightningcss-win32-arm64-msvc@1.30.1:
    optional: true

  lightningcss-win32-x64-msvc@1.30.1:
    optional: true

  lightningcss@1.30.1:
    dependencies:
      detect-libc: 2.0.4
    optionalDependencies:
      lightningcss-darwin-arm64: 1.30.1
      lightningcss-darwin-x64: 1.30.1
      lightningcss-freebsd-x64: 1.30.1
      lightningcss-linux-arm-gnueabihf: 1.30.1
      lightningcss-linux-arm64-gnu: 1.30.1
      lightningcss-linux-arm64-musl: 1.30.1
      lightningcss-linux-x64-gnu: 1.30.1
      lightningcss-linux-x64-musl: 1.30.1
      lightningcss-win32-arm64-msvc: 1.30.1
      lightningcss-win32-x64-msvc: 1.30.1

  locate-path@5.0.0:
    dependencies:
      p-locate: 4.1.0

  lodash.throttle@4.1.1: {}

  loose-envify@1.4.0:
    dependencies:
      js-tokens: 4.0.0

  lottie-web@5.13.0: {}

  loupe@3.1.4: {}

  lru-cache@5.1.1:
    dependencies:
      yallist: 3.1.1

  lucide-react@0.515.0(react@19.1.0):
    dependencies:
      react: 19.1.0

  lz-string@1.5.0: {}

  magic-string@0.30.17:
    dependencies:
      '@jridgewell/sourcemap-codec': 1.5.0

  makeerror@1.0.12:
    dependencies:
      tmpl: 1.0.5

  marky@1.3.0: {}

  media-encoder-host-broker@7.1.0:
    dependencies:
      '@babel/runtime': 7.27.6
      broker-factory: 3.1.7
      fast-unique-numbers: 9.0.22
      media-encoder-host-worker: 9.2.0
      tslib: 2.8.1

  media-encoder-host-worker@9.2.0:
    dependencies:
      '@babel/runtime': 7.27.6
      extendable-media-recorder-wav-encoder-broker: 7.0.119
      tslib: 2.8.1
      worker-factory: 7.0.43

  media-encoder-host@8.1.0:
    dependencies:
      '@babel/runtime': 7.27.6
      media-encoder-host-broker: 7.1.0
      media-encoder-host-worker: 9.2.0
      tslib: 2.8.1

  memoize-one@5.2.1: {}

  merge-stream@2.0.0: {}

  metro-babel-transformer@0.82.4:
    dependencies:
      '@babel/core': 7.27.4
      flow-enums-runtime: 0.0.6
      hermes-parser: 0.28.1
      nullthrows: 1.1.1
    transitivePeerDependencies:
      - supports-color

  metro-cache-key@0.82.4:
    dependencies:
      flow-enums-runtime: 0.0.6

  metro-cache@0.82.4:
    dependencies:
      exponential-backoff: 3.1.2
      flow-enums-runtime: 0.0.6
      https-proxy-agent: 7.0.6
      metro-core: 0.82.4
    transitivePeerDependencies:
      - supports-color

  metro-config@0.82.4:
    dependencies:
      connect: 3.7.0
      cosmiconfig: 5.2.1
      flow-enums-runtime: 0.0.6
      jest-validate: 29.7.0
      metro: 0.82.4
      metro-cache: 0.82.4
      metro-core: 0.82.4
      metro-runtime: 0.82.4
    transitivePeerDependencies:
      - bufferutil
      - supports-color
      - utf-8-validate

  metro-core@0.82.4:
    dependencies:
      flow-enums-runtime: 0.0.6
      lodash.throttle: 4.1.1
      metro-resolver: 0.82.4

  metro-file-map@0.82.4:
    dependencies:
      debug: 4.4.1
      fb-watchman: 2.0.2
      flow-enums-runtime: 0.0.6
      graceful-fs: 4.2.11
      invariant: 2.2.4
      jest-worker: 29.7.0
      micromatch: 4.0.8
      nullthrows: 1.1.1
      walker: 1.0.8
    transitivePeerDependencies:
      - supports-color

  metro-minify-terser@0.82.4:
    dependencies:
      flow-enums-runtime: 0.0.6
      terser: 5.43.1

  metro-resolver@0.82.4:
    dependencies:
      flow-enums-runtime: 0.0.6

  metro-runtime@0.82.4:
    dependencies:
      '@babel/runtime': 7.27.6
      flow-enums-runtime: 0.0.6

  metro-source-map@0.82.4:
    dependencies:
      '@babel/traverse': 7.27.4
      '@babel/traverse--for-generate-function-map': '@babel/traverse@7.27.4'
      '@babel/types': 7.27.6
      flow-enums-runtime: 0.0.6
      invariant: 2.2.4
      metro-symbolicate: 0.82.4
      nullthrows: 1.1.1
      ob1: 0.82.4
      source-map: 0.5.7
      vlq: 1.0.1
    transitivePeerDependencies:
      - supports-color

  metro-symbolicate@0.82.4:
    dependencies:
      flow-enums-runtime: 0.0.6
      invariant: 2.2.4
      metro-source-map: 0.82.4
      nullthrows: 1.1.1
      source-map: 0.5.7
      vlq: 1.0.1
    transitivePeerDependencies:
      - supports-color

  metro-transform-plugins@0.82.4:
    dependencies:
      '@babel/core': 7.27.4
      '@babel/generator': 7.27.5
      '@babel/template': 7.27.2
      '@babel/traverse': 7.27.4
      flow-enums-runtime: 0.0.6
      nullthrows: 1.1.1
    transitivePeerDependencies:
      - supports-color

  metro-transform-worker@0.82.4:
    dependencies:
      '@babel/core': 7.27.4
      '@babel/generator': 7.27.5
      '@babel/parser': 7.27.5
      '@babel/types': 7.27.6
      flow-enums-runtime: 0.0.6
      metro: 0.82.4
      metro-babel-transformer: 0.82.4
      metro-cache: 0.82.4
      metro-cache-key: 0.82.4
      metro-minify-terser: 0.82.4
      metro-source-map: 0.82.4
      metro-transform-plugins: 0.82.4
      nullthrows: 1.1.1
    transitivePeerDependencies:
      - bufferutil
      - supports-color
      - utf-8-validate

  metro@0.82.4:
    dependencies:
      '@babel/code-frame': 7.27.1
      '@babel/core': 7.27.4
      '@babel/generator': 7.27.5
      '@babel/parser': 7.27.5
      '@babel/template': 7.27.2
      '@babel/traverse': 7.27.4
      '@babel/types': 7.27.6
      accepts: 1.3.8
      chalk: 4.1.2
      ci-info: 2.0.0
      connect: 3.7.0
      debug: 4.4.1
      error-stack-parser: 2.1.4
      flow-enums-runtime: 0.0.6
      graceful-fs: 4.2.11
      hermes-parser: 0.28.1
      image-size: 1.2.1
      invariant: 2.2.4
      jest-worker: 29.7.0
      jsc-safe-url: 0.2.4
      lodash.throttle: 4.1.1
      metro-babel-transformer: 0.82.4
      metro-cache: 0.82.4
      metro-cache-key: 0.82.4
      metro-config: 0.82.4
      metro-core: 0.82.4
      metro-file-map: 0.82.4
      metro-resolver: 0.82.4
      metro-runtime: 0.82.4
      metro-source-map: 0.82.4
      metro-symbolicate: 0.82.4
      metro-transform-plugins: 0.82.4
      metro-transform-worker: 0.82.4
      mime-types: 2.1.35
      nullthrows: 1.1.1
      serialize-error: 2.1.0
      source-map: 0.5.7
      throat: 5.0.0
      ws: 7.5.10
      yargs: 17.7.2
    transitivePeerDependencies:
      - bufferutil
      - supports-color
      - utf-8-validate

  micromatch@4.0.8:
    dependencies:
      braces: 3.0.3
      picomatch: 2.3.1

  mime-db@1.52.0: {}

  mime-types@2.1.35:
    dependencies:
      mime-db: 1.52.0

  mime@1.6.0: {}

  minimatch@3.1.2:
    dependencies:
      brace-expansion: 1.1.12

  minipass@7.1.2: {}

  minizlib@3.0.2:
    dependencies:
      minipass: 7.1.2

  mkdirp@1.0.4: {}

  mkdirp@3.0.1: {}

  ms@2.0.0: {}

  ms@2.1.3: {}

  multi-buffer-data-view@3.0.24:
    dependencies:
      '@babel/runtime': 7.27.6
      tslib: 2.8.1

  nanoid@3.3.11: {}

  nanostores@0.11.4: {}

  negotiator@0.6.3: {}

  next-themes@0.4.6(react-dom@19.1.0(react@19.1.0))(react@19.1.0):
    dependencies:
      react: 19.1.0
      react-dom: 19.1.0(react@19.1.0)

  next@15.3.3(@babel/core@7.27.4)(@opentelemetry/api@1.9.0)(react-dom@19.1.0(react@19.1.0))(react@19.1.0):
    dependencies:
      '@next/env': 15.3.3
      '@swc/counter': 0.1.3
      '@swc/helpers': 0.5.15
      busboy: 1.6.0
      caniuse-lite: 1.0.30001724
      postcss: 8.4.31
      react: 19.1.0
      react-dom: 19.1.0(react@19.1.0)
      styled-jsx: 5.1.6(@babel/core@7.27.4)(react@19.1.0)
    optionalDependencies:
      '@next/swc-darwin-arm64': 15.3.3
      '@next/swc-darwin-x64': 15.3.3
      '@next/swc-linux-arm64-gnu': 15.3.3
      '@next/swc-linux-arm64-musl': 15.3.3
      '@next/swc-linux-x64-gnu': 15.3.3
      '@next/swc-linux-x64-musl': 15.3.3
      '@next/swc-win32-arm64-msvc': 15.3.3
      '@next/swc-win32-x64-msvc': 15.3.3
      '@opentelemetry/api': 1.9.0
      sharp: 0.34.2
    transitivePeerDependencies:
      - '@babel/core'
      - babel-plugin-macros

  node-domexception@1.0.0: {}

  node-fetch@3.3.2:
    dependencies:
      data-uri-to-buffer: 4.0.1
      fetch-blob: 3.2.0
      formdata-polyfill: 4.0.10

  node-int64@0.4.0: {}

  node-releases@2.0.19: {}

  normalize-path@3.0.0: {}

  normalize-range@0.1.2: {}

  npm-normalize-package-bin@4.0.0: {}

  nullthrows@1.1.1: {}

  ob1@0.82.4:
    dependencies:
      flow-enums-runtime: 0.0.6

  object-assign@4.1.1: {}

  on-finished@2.3.0:
    dependencies:
      ee-first: 1.1.1

  on-finished@2.4.1:
    dependencies:
      ee-first: 1.1.1

  once@1.4.0:
    dependencies:
      wrappy: 1.0.2

  open@7.4.2:
    dependencies:
      is-docker: 2.2.1
      is-wsl: 2.2.0

  openai@5.5.1(zod@3.25.67):
    optionalDependencies:
      zod: 3.25.67

  p-limit@2.3.0:
    dependencies:
      p-try: 2.2.0

  p-locate@4.1.0:
    dependencies:
      p-limit: 2.3.0

  p-try@2.2.0: {}

  parse-json@4.0.0:
    dependencies:
      error-ex: 1.3.2
      json-parse-better-errors: 1.0.2

  parseurl@1.3.3: {}

  path-exists@4.0.0: {}

  path-is-absolute@1.0.1: {}

  pathe@2.0.3: {}

  pathval@2.0.0: {}

  pg-int8@1.0.1: {}

  pg-protocol@1.10.2: {}

  pg-types@2.2.0:
    dependencies:
      pg-int8: 1.0.1
      postgres-array: 2.0.0
      postgres-bytea: 1.0.0
      postgres-date: 1.0.7
      postgres-interval: 1.2.0

  picocolors@1.1.1: {}

  picomatch@2.3.1: {}

  picomatch@4.0.2: {}

  pirates@4.0.7: {}

  postcss-value-parser@4.2.0: {}

  postcss@8.4.31:
    dependencies:
      nanoid: 3.3.11
      picocolors: 1.1.1
      source-map-js: 1.2.1

  postcss@8.5.6:
    dependencies:
      nanoid: 3.3.11
      picocolors: 1.1.1
      source-map-js: 1.2.1

  postgres-array@2.0.0: {}

  postgres-bytea@1.0.0: {}

  postgres-date@1.0.7: {}

  postgres-interval@1.2.0:
    dependencies:
      xtend: 4.0.2

  postgres@3.4.7: {}

  pretty-format@27.5.1:
    dependencies:
      ansi-regex: 5.0.1
      ansi-styles: 5.2.0
      react-is: 17.0.2

  pretty-format@29.7.0:
    dependencies:
      '@jest/schemas': 29.6.3
      ansi-styles: 5.2.0
      react-is: 18.3.1

  proc-log@5.0.0: {}

  promise@8.3.0:
    dependencies:
      asap: 2.0.6

  prop-types@15.8.1:
    dependencies:
      loose-envify: 1.4.0
      object-assign: 4.1.1
      react-is: 16.13.1

  pvtsutils@1.3.6:
    dependencies:
      tslib: 2.8.1

  pvutils@1.1.3: {}

  queue@6.0.2:
    dependencies:
      inherits: 2.0.4

  range-parser@1.2.1: {}

  react-devtools-core@6.1.2:
    dependencies:
      shell-quote: 1.8.3
      ws: 7.5.10
    transitivePeerDependencies:
      - bufferutil
      - utf-8-validate

  react-dom@19.1.0(react@19.1.0):
    dependencies:
      react: 19.1.0
      scheduler: 0.26.0

  react-hook-form@7.58.1(react@19.1.0):
    dependencies:
      react: 19.1.0

  react-is@16.13.1: {}

  react-is@17.0.2: {}

  react-is@18.3.1: {}

  react-lottie@1.2.10(react@19.1.0):
    dependencies:
      babel-runtime: 6.26.0
      lottie-web: 5.13.0
      prop-types: 15.8.1
      react: 19.1.0

  react-media-recorder@1.7.1:
    dependencies:
      extendable-media-recorder: 6.6.10
      extendable-media-recorder-wav-encoder: 7.0.129

  react-native@0.80.0(@babel/core@7.27.4)(@types/react@19.1.8)(react@19.1.0):
    dependencies:
      '@jest/create-cache-key-function': 29.7.0
      '@react-native/assets-registry': 0.80.0
      '@react-native/codegen': 0.80.0(@babel/core@7.27.4)
      '@react-native/community-cli-plugin': 0.80.0
      '@react-native/gradle-plugin': 0.80.0
      '@react-native/js-polyfills': 0.80.0
      '@react-native/normalize-colors': 0.80.0
      '@react-native/virtualized-lists': 0.80.0(@types/react@19.1.8)(react-native@0.80.0(@babel/core@7.27.4)(@types/react@19.1.8)(react@19.1.0))(react@19.1.0)
      abort-controller: 3.0.0
      anser: 1.4.10
      ansi-regex: 5.0.1
      babel-jest: 29.7.0(@babel/core@7.27.4)
      babel-plugin-syntax-hermes-parser: 0.28.1
      base64-js: 1.5.1
      chalk: 4.1.2
      commander: 12.1.0
      flow-enums-runtime: 0.0.6
      glob: 7.2.3
      invariant: 2.2.4
      jest-environment-node: 29.7.0
      memoize-one: 5.2.1
      metro-runtime: 0.82.4
      metro-source-map: 0.82.4
      nullthrows: 1.1.1
      pretty-format: 29.7.0
      promise: 8.3.0
      react: 19.1.0
      react-devtools-core: 6.1.2
      react-refresh: 0.14.2
      regenerator-runtime: 0.13.11
      scheduler: 0.26.0
      semver: 7.7.2
      stacktrace-parser: 0.1.11
      whatwg-fetch: 3.6.20
      ws: 6.2.3
      yargs: 17.7.2
    optionalDependencies:
      '@types/react': 19.1.8
    transitivePeerDependencies:
      - '@babel/core'
      - '@react-native-community/cli'
      - bufferutil
      - supports-color
      - utf-8-validate

  react-refresh@0.14.2: {}

  react-remove-scroll-bar@2.3.8(@types/react@19.1.8)(react@19.1.0):
    dependencies:
      react: 19.1.0
      react-style-singleton: 2.2.3(@types/react@19.1.8)(react@19.1.0)
      tslib: 2.8.1
    optionalDependencies:
      '@types/react': 19.1.8

  react-remove-scroll@2.7.1(@types/react@19.1.8)(react@19.1.0):
    dependencies:
      react: 19.1.0
      react-remove-scroll-bar: 2.3.8(@types/react@19.1.8)(react@19.1.0)
      react-style-singleton: 2.2.3(@types/react@19.1.8)(react@19.1.0)
      tslib: 2.8.1
      use-callback-ref: 1.3.3(@types/react@19.1.8)(react@19.1.0)
      use-sidecar: 1.1.3(@types/react@19.1.8)(react@19.1.0)
    optionalDependencies:
      '@types/react': 19.1.8

  react-spinners@0.17.0(react-dom@19.1.0(react@19.1.0))(react@19.1.0):
    dependencies:
      react: 19.1.0
      react-dom: 19.1.0(react@19.1.0)

  react-style-singleton@2.2.3(@types/react@19.1.8)(react@19.1.0):
    dependencies:
      get-nonce: 1.0.1
      react: 19.1.0
      tslib: 2.8.1
    optionalDependencies:
      '@types/react': 19.1.8

  react-switch@7.1.0(react-dom@19.1.0(react@19.1.0))(react@19.1.0):
    dependencies:
      prop-types: 15.8.1
      react: 19.1.0
      react-dom: 19.1.0(react@19.1.0)

  react@19.1.0: {}

  read-cmd-shim@5.0.0: {}

  recorder-audio-worklet-processor@4.2.21:
    dependencies:
      '@babel/runtime': 7.27.6
      tslib: 2.8.1

  recorder-audio-worklet@5.1.39:
    dependencies:
      '@babel/runtime': 7.27.6
      broker-factory: 3.1.7
      fast-unique-numbers: 7.0.2
      recorder-audio-worklet-processor: 4.2.21
      standardized-audio-context: 25.3.77
      subscribable-things: 2.1.53
      tslib: 2.8.1
      worker-factory: 6.0.76

  regenerator-runtime@0.11.1: {}

  regenerator-runtime@0.13.11: {}

  require-directory@2.1.1: {}

  resolve-from@3.0.0: {}

  resolve-from@5.0.0: {}

  resolve-pkg-maps@1.0.0: {}

  rimraf@3.0.2:
    dependencies:
      glob: 7.2.3

  rollup@4.44.0:
    dependencies:
      '@types/estree': 1.0.8
    optionalDependencies:
      '@rollup/rollup-android-arm-eabi': 4.44.0
      '@rollup/rollup-android-arm64': 4.44.0
      '@rollup/rollup-darwin-arm64': 4.44.0
      '@rollup/rollup-darwin-x64': 4.44.0
      '@rollup/rollup-freebsd-arm64': 4.44.0
      '@rollup/rollup-freebsd-x64': 4.44.0
      '@rollup/rollup-linux-arm-gnueabihf': 4.44.0
      '@rollup/rollup-linux-arm-musleabihf': 4.44.0
      '@rollup/rollup-linux-arm64-gnu': 4.44.0
      '@rollup/rollup-linux-arm64-musl': 4.44.0
      '@rollup/rollup-linux-loongarch64-gnu': 4.44.0
      '@rollup/rollup-linux-powerpc64le-gnu': 4.44.0
      '@rollup/rollup-linux-riscv64-gnu': 4.44.0
      '@rollup/rollup-linux-riscv64-musl': 4.44.0
      '@rollup/rollup-linux-s390x-gnu': 4.44.0
      '@rollup/rollup-linux-x64-gnu': 4.44.0
      '@rollup/rollup-linux-x64-musl': 4.44.0
      '@rollup/rollup-win32-arm64-msvc': 4.44.0
      '@rollup/rollup-win32-ia32-msvc': 4.44.0
      '@rollup/rollup-win32-x64-msvc': 4.44.0
      fsevents: 2.3.3

  rou3@0.5.1: {}

  rxjs-interop@2.0.0: {}

  scheduler@0.26.0: {}

  secure-json-parse@2.7.0: {}

  semver@6.3.1: {}

  semver@7.7.2: {}

  send@0.19.0:
    dependencies:
      debug: 2.6.9
      depd: 2.0.0
      destroy: 1.2.0
      encodeurl: 1.0.2
      escape-html: 1.0.3
      etag: 1.8.1
      fresh: 0.5.2
      http-errors: 2.0.0
      mime: 1.6.0
      ms: 2.1.3
      on-finished: 2.4.1
      range-parser: 1.2.1
      statuses: 2.0.1
    transitivePeerDependencies:
      - supports-color

  serialize-error@2.1.0: {}

  serve-static@1.16.2:
    dependencies:
      encodeurl: 2.0.0
      escape-html: 1.0.3
      parseurl: 1.3.3
      send: 0.19.0
    transitivePeerDependencies:
      - supports-color

  set-cookie-parser@2.7.1: {}

  setprototypeof@1.2.0: {}

  sharp@0.34.2:
    dependencies:
      color: 4.2.3
      detect-libc: 2.0.4
      semver: 7.7.2
    optionalDependencies:
      '@img/sharp-darwin-arm64': 0.34.2
      '@img/sharp-darwin-x64': 0.34.2
      '@img/sharp-libvips-darwin-arm64': 1.1.0
      '@img/sharp-libvips-darwin-x64': 1.1.0
      '@img/sharp-libvips-linux-arm': 1.1.0
      '@img/sharp-libvips-linux-arm64': 1.1.0
      '@img/sharp-libvips-linux-ppc64': 1.1.0
      '@img/sharp-libvips-linux-s390x': 1.1.0
      '@img/sharp-libvips-linux-x64': 1.1.0
      '@img/sharp-libvips-linuxmusl-arm64': 1.1.0
      '@img/sharp-libvips-linuxmusl-x64': 1.1.0
      '@img/sharp-linux-arm': 0.34.2
      '@img/sharp-linux-arm64': 0.34.2
      '@img/sharp-linux-s390x': 0.34.2
      '@img/sharp-linux-x64': 0.34.2
      '@img/sharp-linuxmusl-arm64': 0.34.2
      '@img/sharp-linuxmusl-x64': 0.34.2
      '@img/sharp-wasm32': 0.34.2
      '@img/sharp-win32-arm64': 0.34.2
      '@img/sharp-win32-ia32': 0.34.2
      '@img/sharp-win32-x64': 0.34.2
    optional: true

  shell-quote@1.8.3: {}

  siginfo@2.0.0: {}

  signal-exit@3.0.7: {}

  signal-exit@4.1.0: {}

  simple-swizzle@0.2.2:
    dependencies:
      is-arrayish: 0.3.2
    optional: true

  slash@3.0.0: {}

  sonner@2.0.5(react-dom@19.1.0(react@19.1.0))(react@19.1.0):
    dependencies:
      react: 19.1.0
      react-dom: 19.1.0(react@19.1.0)

  source-map-js@1.2.1: {}

  source-map-support@0.5.21:
    dependencies:
      buffer-from: 1.1.2
      source-map: 0.6.1

  source-map@0.5.7: {}

  source-map@0.6.1: {}

  sprintf-js@1.0.3: {}

  stack-utils@2.0.6:
    dependencies:
      escape-string-regexp: 2.0.0

  stackback@0.0.2: {}

  stackframe@1.3.4: {}

  stacktrace-parser@0.1.11:
    dependencies:
      type-fest: 0.7.1

  standardized-audio-context@25.3.77:
    dependencies:
      '@babel/runtime': 7.27.6
      automation-events: 7.1.11
      tslib: 2.8.1

  statuses@1.5.0: {}

  statuses@2.0.1: {}

  std-env@3.9.0: {}

  streamsearch@1.1.0: {}

  string-width@4.2.3:
    dependencies:
      emoji-regex: 8.0.0
      is-fullwidth-code-point: 3.0.0
      strip-ansi: 6.0.1

  strip-ansi@6.0.1:
    dependencies:
      ansi-regex: 5.0.1

  strip-literal@3.0.0:
    dependencies:
      js-tokens: 9.0.1

  styled-jsx@5.1.6(@babel/core@7.27.4)(react@19.1.0):
    dependencies:
      client-only: 0.0.1
      react: 19.1.0
    optionalDependencies:
      '@babel/core': 7.27.4

  subscribable-things@2.1.53:
    dependencies:
      '@babel/runtime': 7.27.6
      rxjs-interop: 2.0.0
      tslib: 2.8.1

  supabase@2.26.9:
    dependencies:
      bin-links: 5.0.0
      https-proxy-agent: 7.0.6
      node-fetch: 3.3.2
      tar: 7.4.3
    transitivePeerDependencies:
      - supports-color

  supports-color@7.2.0:
    dependencies:
      has-flag: 4.0.0

  supports-color@8.1.1:
    dependencies:
      has-flag: 4.0.0

  swr@2.3.3(react@19.1.0):
    dependencies:
      dequal: 2.0.3
      react: 19.1.0
      use-sync-external-store: 1.5.0(react@19.1.0)

  tailwind-merge@3.3.1: {}

  tailwindcss@4.1.10: {}

  tapable@2.2.2: {}

  tar@7.4.3:
    dependencies:
      '@isaacs/fs-minipass': 4.0.1
      chownr: 3.0.0
      minipass: 7.1.2
      minizlib: 3.0.2
      mkdirp: 3.0.1
      yallist: 5.0.0

  terser@5.43.1:
    dependencies:
      '@jridgewell/source-map': 0.3.6
      acorn: 8.15.0
      commander: 2.20.3
      source-map-support: 0.5.21

  test-exclude@6.0.0:
    dependencies:
      '@istanbuljs/schema': 0.1.3
      glob: 7.2.3
      minimatch: 3.1.2

  throat@5.0.0: {}

  throttleit@2.1.0: {}

  tinybench@2.9.0: {}

  tinyexec@0.3.2: {}

  tinyglobby@0.2.14:
    dependencies:
      fdir: 6.4.6(picomatch@4.0.2)
      picomatch: 4.0.2

  tinypool@1.1.1: {}

  tinyrainbow@2.0.0: {}

  tinyspy@4.0.3: {}

  tmpl@1.0.5: {}

  to-regex-range@5.0.1:
    dependencies:
      is-number: 7.0.0

  toidentifier@1.0.1: {}

  tslib@2.8.1: {}

  tw-animate-css@1.3.4: {}

  type-detect@4.0.8: {}

  type-fest@0.7.1: {}

  typescript@5.8.3: {}

  uncrypto@0.1.3: {}

  undici-types@6.21.0: {}

  unpipe@1.0.0: {}

  update-browserslist-db@1.1.3(browserslist@4.25.0):
    dependencies:
      browserslist: 4.25.0
      escalade: 3.2.0
      picocolors: 1.1.1

  use-callback-ref@1.3.3(@types/react@19.1.8)(react@19.1.0):
    dependencies:
      react: 19.1.0
      tslib: 2.8.1
    optionalDependencies:
      '@types/react': 19.1.8

  use-sidecar@1.1.3(@types/react@19.1.8)(react@19.1.0):
    dependencies:
      detect-node-es: 1.1.0
      react: 19.1.0
      tslib: 2.8.1
    optionalDependencies:
      '@types/react': 19.1.8

  use-sync-external-store@1.5.0(react@19.1.0):
    dependencies:
      react: 19.1.0

  utils-merge@1.0.1: {}

  vite-node@3.2.4(@types/node@20.19.1)(jiti@2.4.2)(lightningcss@1.30.1)(terser@5.43.1):
    dependencies:
      cac: 6.7.14
      debug: 4.4.1
      es-module-lexer: 1.7.0
      pathe: 2.0.3
      vite: 6.3.5(@types/node@20.19.1)(jiti@2.4.2)(lightningcss@1.30.1)(terser@5.43.1)
    transitivePeerDependencies:
      - '@types/node'
      - jiti
      - less
      - lightningcss
      - sass
      - sass-embedded
      - stylus
      - sugarss
      - supports-color
      - terser
      - tsx
      - yaml

  vite@6.3.5(@types/node@20.19.1)(jiti@2.4.2)(lightningcss@1.30.1)(terser@5.43.1):
    dependencies:
      esbuild: 0.25.5
      fdir: 6.4.6(picomatch@4.0.2)
      picomatch: 4.0.2
      postcss: 8.5.6
      rollup: 4.44.0
      tinyglobby: 0.2.14
    optionalDependencies:
      '@types/node': 20.19.1
      fsevents: 2.3.3
      jiti: 2.4.2
      lightningcss: 1.30.1
      terser: 5.43.1

  vitest@3.2.4(@types/node@20.19.1)(jiti@2.4.2)(lightningcss@1.30.1)(terser@5.43.1):
    dependencies:
      '@types/chai': 5.2.2
      '@vitest/expect': 3.2.4
      '@vitest/mocker': 3.2.4(vite@6.3.5(@types/node@20.19.1)(jiti@2.4.2)(lightningcss@1.30.1)(terser@5.43.1))
      '@vitest/pretty-format': 3.2.4
      '@vitest/runner': 3.2.4
      '@vitest/snapshot': 3.2.4
      '@vitest/spy': 3.2.4
      '@vitest/utils': 3.2.4
      chai: 5.2.0
      debug: 4.4.1
      expect-type: 1.2.1
      magic-string: 0.30.17
      pathe: 2.0.3
      picomatch: 4.0.2
      std-env: 3.9.0
      tinybench: 2.9.0
      tinyexec: 0.3.2
      tinyglobby: 0.2.14
      tinypool: 1.1.1
      tinyrainbow: 2.0.0
      vite: 6.3.5(@types/node@20.19.1)(jiti@2.4.2)(lightningcss@1.30.1)(terser@5.43.1)
      vite-node: 3.2.4(@types/node@20.19.1)(jiti@2.4.2)(lightningcss@1.30.1)(terser@5.43.1)
      why-is-node-running: 2.3.0
    optionalDependencies:
      '@types/node': 20.19.1
    transitivePeerDependencies:
      - jiti
      - less
      - lightningcss
      - msw
      - sass
      - sass-embedded
      - stylus
      - sugarss
      - supports-color
      - terser
      - tsx
      - yaml

  vlq@1.0.1: {}

  walker@1.0.8:
    dependencies:
      makeerror: 1.0.12

  web-streams-polyfill@3.3.3: {}

  whatwg-fetch@3.6.20: {}

  why-is-node-running@2.3.0:
    dependencies:
      siginfo: 2.0.0
      stackback: 0.0.2

  worker-factory@6.0.76:
    dependencies:
      '@babel/runtime': 7.27.6
      compilerr: 10.0.2
      fast-unique-numbers: 7.0.2
      tslib: 2.8.1

  worker-factory@7.0.43:
    dependencies:
      '@babel/runtime': 7.27.6
      fast-unique-numbers: 9.0.22
      tslib: 2.8.1

  wrap-ansi@7.0.0:
    dependencies:
      ansi-styles: 4.3.0
      string-width: 4.2.3
      strip-ansi: 6.0.1

  wrappy@1.0.2: {}

  write-file-atomic@4.0.2:
    dependencies:
      imurmurhash: 0.1.4
      signal-exit: 3.0.7

  write-file-atomic@6.0.0:
    dependencies:
      imurmurhash: 0.1.4
      signal-exit: 4.1.0

  ws@6.2.3:
    dependencies:
      async-limiter: 1.0.1

  ws@7.5.10: {}

  xtend@4.0.2: {}

  y18n@5.0.8: {}

  yallist@3.1.1: {}

  yallist@5.0.0: {}

  yargs-parser@21.1.1: {}

  yargs@17.7.2:
    dependencies:
      cliui: 8.0.1
      escalade: 3.2.0
      get-caller-file: 2.0.5
      require-directory: 2.1.1
      string-width: 4.2.3
      y18n: 5.0.8
      yargs-parser: 21.1.1

  zod-to-json-schema@3.24.5(zod@3.25.67):
    dependencies:
      zod: 3.25.67

  zod@3.25.67: {}<|MERGE_RESOLUTION|>--- conflicted
+++ resolved
@@ -1707,34 +1707,6 @@
     resolution: {integrity: sha512-b6Ilus+c3RrdDk+JhLKUAQfzzgLEPy6wcXqS7f/xe1EETvsDP6GORG7SFuOs6cID5YkqchW/LXZbX5bc8j7ZcQ==}
     engines: {node: '>=8'}
 
-<<<<<<< HEAD
-  caniuse-lite@1.0.30001724:
-    resolution: {integrity: sha512-WqJo7p0TbHDOythNTqYujmaJTvtYRZrjpP8TCvH6Vb9CYJerJNKamKzIWOM4BkQatWj9H2lYulpdAQNBe7QhNA==}
-=======
-  caller-callsite@2.0.0:
-    resolution: {integrity: sha512-JuG3qI4QOftFsZyOn1qq87fq5grLIyk1JYd5lJmdA+fG7aQ9pA/i3JIJGcO3q0MrRcHlOt1U+ZeHW8Dq9axALQ==}
-    engines: {node: '>=4'}
-
-  caller-path@2.0.0:
-    resolution: {integrity: sha512-MCL3sf6nCSXOwCTzvPKhN18TU7AHTvdtam8DAogxcrJ8Rjfbbg7Lgng64H9Iy+vUV6VGFClN/TyxBkAebLRR4A==}
-    engines: {node: '>=4'}
-
-  callsites@2.0.0:
-    resolution: {integrity: sha512-ksWePWBloaWPxJYQ8TL0JHvtci6G5QTKwQ95RcWAa/lzoAKuAOflGdAK92hpHXjkwb8zLxoLNUoNYZgVsaJzvQ==}
-    engines: {node: '>=4'}
-
-  camelcase@5.3.1:
-    resolution: {integrity: sha512-L28STB170nwWS63UjtlEOE3dldQApaJXZkOI1uMFfzf3rRuPegHaHesyee+YxQ+W6SvRDQV6UrdOdRiR153wJg==}
-    engines: {node: '>=6'}
-
-  camelcase@6.3.0:
-    resolution: {integrity: sha512-Gmy6FhYlCY7uOElZUSbxo2UCDH8owEk996gkbrpsgGtrJLM3J7jGxl9Ic7Qwwj4ivOE5AWZWRMecDdF7hqGjFA==}
-    engines: {node: '>=10'}
-
-  caniuse-lite@1.0.30001723:
-    resolution: {integrity: sha512-1R/elMjtehrFejxwmexeXAtae5UO9iSyFn6G/I806CYC/BLyyBk1EPhrKBkWhy6wM6Xnm47dSJQec+tLJ39WHw==}
->>>>>>> 52c0d47b
-
   chai@5.2.0:
     resolution: {integrity: sha512-mCuXncKXk5iCLhfhwTc0izo0gtEmpz5CtG2y8GiOINBlMVS6v8TMRc5TaLWKS6692m9+dVVfzgeVxR5UxWHTYw==}
     engines: {node: '>=12'}
@@ -4844,26 +4816,6 @@
       streamsearch: 1.1.0
 
   cac@6.7.14: {}
-
-<<<<<<< HEAD
-  caniuse-lite@1.0.30001724: {}
-=======
-  caller-callsite@2.0.0:
-    dependencies:
-      callsites: 2.0.0
-
-  caller-path@2.0.0:
-    dependencies:
-      caller-callsite: 2.0.0
-
-  callsites@2.0.0: {}
-
-  camelcase@5.3.1: {}
-
-  camelcase@6.3.0: {}
-
-  caniuse-lite@1.0.30001723: {}
->>>>>>> 52c0d47b
 
   chai@5.2.0:
     dependencies:
